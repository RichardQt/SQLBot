--- conflicted
+++ resolved
@@ -11,7 +11,6 @@
     "cancel": "Cancel",
     "system_manage": "System Management"
   },
-<<<<<<< HEAD
   "dashboard": {
     "length_1_64_characters": "Name field length must be 1-64 characters",
     "rename": "Rename",
@@ -23,7 +22,7 @@
     "dashboard": "Dashboard",
     "delete_warning": "Are you sure you want to delete?",
     "delete_success": "Successfully deleted"
-=======
+  },
   "qa": {
     "New Conversation": "New Conversation",
     "title": "Smart Query",
@@ -53,6 +52,5 @@
     "test_connection": "Test Connection",
     "connection_success": "Connection Successful",
     "connection_failed": "Connection Failed, Please Check Configuration"
->>>>>>> f110b767
   }
 }