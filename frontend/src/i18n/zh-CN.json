--- conflicted
+++ resolved
@@ -11,7 +11,6 @@
     "cancel": "取消",
     "system_manage": "系统管理"
   },
-<<<<<<< HEAD
   "dashboard": {
     "length_1_64_characters": "名称字段长度1-64个字符",
     "rename": "重命名",
@@ -23,7 +22,7 @@
     "dashboard": "仪表板",
     "delete_warning": "确定要删除吗?",
     "delete_success": "删除成功"
-=======
+  },
   "qa": {
     "New Conversation": "开启新问数",
     "title": "智能问数",
@@ -53,6 +52,5 @@
     "test_connection": "测试连接",
     "connection_success": "连接成功",
     "connection_failed": "连接失败，请检查配置"
->>>>>>> f110b767
   }
 }