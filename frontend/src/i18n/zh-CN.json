--- conflicted
+++ resolved
@@ -6,11 +6,8 @@
     "AI Model Configuration": "模型配置"
   },
   "common": {
-<<<<<<< HEAD
     "input_content": "请输入内容",
-=======
     "empty": "",
->>>>>>> 61404ee8
     "back": "返回",
     "confirm": "确认",
     "cancel": "取消",
