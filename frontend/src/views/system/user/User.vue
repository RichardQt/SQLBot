--- conflicted
+++ resolved
@@ -524,18 +524,6 @@
   row.popoverRef = el
 }
 
-<<<<<<< HEAD
-=======
-const copyText = () => {
-  copy(defaultPwd.value)
-    .then(function () {
-      ElMessage.success(t('embedded.copy_successful'))
-    })
-    .catch(function () {
-      ElMessage.error(t('embedded.copy_failed'))
-    })
-}
-
 const copyPassword = () => {
   copy(defaultPwd.value)
     .then(function () {
@@ -546,7 +534,6 @@
     })
 }
 
->>>>>>> 92a19a3e
 const setButtonRef = (el: any, row: any) => {
   row.buttonRef = el
 }
@@ -820,16 +807,7 @@
   })
   return row_oid_list.map((id: any) => wsMap[id]).join(',')
 }
-<<<<<<< HEAD
-
-=======
-const loadDefaultPwd = () => {
-  userApi.defaultPwd().then((res) => {
-    if (res) {
-      defaultPwd.value = res
-    }
-  })
-}
+
 const formatUserOrigin = (origin?: number) => {
   if (!origin) {
     return t('user.local_creation')
@@ -837,7 +815,6 @@
   const originArray = ['CAS', 'OIDC', 'LDAP', 'OAuth2', 'SAML2']
   return originArray[origin - 1]
 }
->>>>>>> 92a19a3e
 onMounted(() => {
   workspaceList().then((res) => {
     options.value = res || []
