<template>
  <div class="appearance no-padding">
    <el-scrollbar>
      <div class="scroll-content">
        <p class="router-title">{{ t('system.appearance_settings') }}</p>
        <div class="appearance-table__content">
          <div class="theme">
            <div class="show-theme">{{ $t('system.platform_display_theme') }}</div>
            <div class="theme-color">
              <div class="btn-select">
                <el-button
                  :class="[themeColor === 'default' && 'is-active']"
                  text
                  @click="themeColorChange('default')"
                >
                  {{ $t('system.default_turquoise') }}
                </el-button>
                <el-button
                  :class="[themeColor === 'blue' && 'is-active']"
                  text
                  @click="themeColorChange('blue')"
                >
                  {{ $t('system.tech_blue') }}
                </el-button>
                <el-button
                  :class="[themeColor === 'custom' && 'is-active']"
                  text
                  @click="themeColorChange('custom')"
                >
                  {{ $t('system.custom') }}
                </el-button>
              </div>
            </div>

            <template v-if="themeColor === 'custom'">
              <div class="theme-bg">{{ t('system.customize_theme_color') }}</div>
              <el-color-picker
                v-model="customColor"
                :trigger-width="28"
                :predefine="COLOR_PANEL"
                is-custom
                effect="light"
                @change="customColorChange"
              />
            </template>
          </div>
          <div class="login" :class="themeColor">
            <div class="platform-login">
              {{ t('system.platform_login_settings') }}
            </div>
            <div class="page-preview">
              <div class="title">
                <span class="left">{{ t('system.page_preview') }}</span>
                <el-button text @click="resetLoginForm(true)">{{
                  t('system.restore_default')
                }}</el-button>
              </div>
              <div class="page-setting">
                <div class="page-content">
                  <!-- <img :src="loginPreview" alt="" /> -->
                  <login-preview
                    :navigate-bg="navigateBg"
                    :theme-color="themeColor"
                    :custom-color="customColor"
                    :name="loginForm.name"
                    :slogan="loginForm.slogan"
                    :web="web"
                    :show-slogan="loginForm.showSlogan"
                    :bg="bg"
                    :login="login"
                    :is-blue="isBlue"
                    :height="navigateHeight"
                    :foot="loginForm.foot"
                    :foot-content="loginForm.footContent"
                  />
                  <div class="tips-page">
                    {{
                      t('system.screen_customization_supported', {
                        msg: loginForm.name || 'SQLBot',
                      })
                    }}
                  </div>
                </div>
                <div class="config-list">
                  <div v-for="ele in configList" :key="ele.type" class="config-item">
                    <div class="config-logo">
                      <span class="logo">{{ ele.logo }}</span>
                      <el-upload
                        :name="ele.type"
                        :show-file-list="false"
                        class="upload-demo"
                        accept=".jpeg,.jpg,.png,.gif,.svg"
                        :before-upload="(e: any) => beforeUpload(e, ele)"
                        :http-request="uploadImg"
                      >
                        <el-button secondary>{{ t('system.replace_image') }}</el-button>
                      </el-upload>
                    </div>
                    <div class="tips">{{ ele.tips }}</div>
                  </div>
                  <el-form
                    ref="loginFormRef"
                    :model="loginForm"
                    label-position="top"
                    :rules="rules"
                    require-asterisk-position="right"
                    label-width="120px"
                    class="page-Form form-content_error_a"
                  >
                    <el-form-item :label="t('system.website_name')" prop="name">
                      <el-input
                        v-model="loginForm.name"
                        :placeholder="
                          $t('datasource.please_enter') +
                          $t('common.empty') +
                          $t('system.website_name')
                        "
                        maxlength="20"
                      />
                      <div class="form-tips">{{ t('system.on_webpage_tabs') }}</div>
                    </el-form-item>
                    <el-form-item>
                      <template #label>
                        <el-checkbox
                          v-model="loginForm.showSlogan"
                          true-value="0"
                          false-value="1"
                          :label="$t('system.welcome_message')"
                        />
                      </template>
                      <el-input v-model="loginForm.slogan" maxlength="50" />
                    </el-form-item>
                    <!-- <el-form-item :label="t('system.footer')" prop="foot">
                  <el-switch v-model="loginForm.foot" active-value="true" inactive-value="false" />
                </el-form-item>
                <el-form-item
                  v-if="loginForm.foot === 'true'"
                  :label="t('system.footer_content')"
                  prop="footContent"
                >
                  <tinymce-editor
                    v-if="loginForm.foot === 'true'"
                    v-model="loginForm.footContent"
                  />
                </el-form-item> -->
                  </el-form>
                </div>
              </div>
            </div>
          </div>
<<<<<<< HEAD
        </div>
        <div class="login">
          <div class="platform-login">{{ t('system.platform_settings') }}</div>
          <div class="page-preview">
            <div class="page-setting">
              <div class="page-content">
                <!-- <div class="navigate-preview" :style="{'height': `${navigateHeight}px`}"> -->
                <div class="navigate-preview" style="height: 425px">
                  <div class="navigate-head">
                    <div class="header-sql">
                      <img height="30" width="30" v-if="pageLogin" :src="pageLogin" alt="" />
                      <custom_small v-else-if="themeColor === 'custom'" class="logo" />
                      <logo v-else></logo>
                      <span style="margin-left: 8px">{{ loginForm.name }}</span>
                    </div>
                    <div class="bottom-sql">
                      <Person :is-blue="isBlue"></Person>
                      <el-icon size="20" class="fold">
                        <icon_side_fold_outlined></icon_side_fold_outlined>
                      </el-icon>
=======
          <div class="login">
            <div class="platform-login">{{ t('system.platform_settings') }}</div>
            <div class="page-preview">
              <div class="title">
                <span class="left">{{ t('system.page_preview') }}</span>
                <el-button text @click="resetTopForm(true)">{{
                  t('system.restore_default')
                }}</el-button>
              </div>
              <div class="page-setting">
                <div class="page-content">
                  <!-- <div class="navigate-preview" :style="{'height': `${navigateHeight}px`}"> -->
                  <div class="navigate-preview" style="height: 425px">
                    <div class="navigate-head">
                      <div class="header-sql">
                        <img height="30" width="30" v-if="pageLogin" :src="pageLogin" alt="" />
                        <custom_small v-else-if="themeColor !== 'default'" class="logo" />
                        <logo v-else></logo>
                        <span style="margin-left: 8px">{{ loginForm.name }}</span>
                      </div>
                      <div class="bottom-sql">
                        <Person
                          :is-blue="isBlue"
                          :show-about="topForm.showAbout === '0'"
                          :show-doc="topForm.showDoc === '0'"
                        ></Person>
                        <el-icon size="20" class="fold">
                          <icon_side_fold_outlined></icon_side_fold_outlined>
                        </el-icon>
                      </div>
                    </div>
                    <div class="welcome-content">
                      <div class="greeting">
                        <img v-if="pageLogin" height="32" width="32" :src="pageLogin" alt="" />
                        <el-icon v-else size="32"
                          ><custom_small v-if="themeColor !== 'default'"></custom_small>
                          <LOGO_fold v-else></LOGO_fold
                        ></el-icon>
                        {{ topForm.pc_welcome }}
                      </div>
                      <div class="sub">
                        {{ topForm.pc_welcome_desc }}
                      </div>
                      <el-button size="large" type="primary" class="greeting-btn">
                        <span class="inner-icon">
                          <el-icon>
                            <icon_new_chat_outlined />
                          </el-icon>
                        </span>
                        {{ t('qa.start_sqlbot') }}
                      </el-button>
>>>>>>> 92a19a3e
                    </div>
                  </div>
                  <div class="tips-page">
                    {{
                      t('system.screen_customization_settings', {
                        msg: loginForm.name || 'SQLBot',
                      })
                    }}
                  </div>
                </div>
<<<<<<< HEAD
                <div class="tips-page">
                  {{
                    t('system.screen_customization_settings', { msg: loginForm.name || 'SQLBot' })
                  }}
                </div>
              </div>
              <div class="config-list">
                <div style="color: #8f959e; padding: 16px; text-align: center">
                  暂无其他平台设置
=======
                <div class="config-list">
                  <el-checkbox
                    v-model="topForm.showDoc"
                    true-value="0"
                    false-value="1"
                    :label="$t('system.help_documentation')"
                  />
                  <div class="doc-input">
                    <el-input
                      v-model="topForm.help"
                      style="width: 100%"
                      :placeholder="
                        $t('datasource.please_enter') +
                        $t('common.empty') +
                        $t('system.help_documentation')
                      "
                    />
                  </div>
                  <el-checkbox
                    v-model="topForm.showAbout"
                    true-value="0"
                    false-value="1"
                    :label="$t('system.show_about')"
                  />
                  <div style="margin-top: 8px" class="label">
                    {{ $t('system.welcome_message') }}
                  </div>
                  <div style="margin: 8px 0">
                    <el-input
                      v-model="topForm.pc_welcome"
                      :placeholder="
                        $t('datasource.please_enter') +
                        $t('common.empty') +
                        $t('system.welcome_message')
                      "
                      maxlength="50"
                    />
                  </div>
                  <div class="label">
                    {{ $t('embedded.welcome_description') }}
                  </div>
                  <div style="margin: 8px 0">
                    <el-input
                      v-model="topForm.pc_welcome_desc"
                      :placeholder="
                        $t('datasource.please_enter') +
                        $t('common.empty') +
                        $t('embedded.welcome_description')
                      "
                      type="textarea"
                      show-word-limit
                      maxlength="50"
                    />
                  </div>
>>>>>>> 92a19a3e
                </div>
              </div>
            </div>
          </div>
        </div>
      </div>
    </el-scrollbar>
    <div class="appearance-foot">
      <el-button secondary @click="giveUp">{{ $t('system.abort_update') }}</el-button>
      <el-button v-if="showSaveButton" type="primary" @click="saveHandler">{{
        $t('system.save_and_apply')
      }}</el-button>
    </div>
  </div>
</template>

<script lang="ts" setup>
import logo from '@/assets/LOGO-fold.svg'
import LOGO_fold from '@/assets/LOGO-fold.svg'
import custom_small from '@/assets/svg/logo-custom_small.svg'
import { ref, unref, reactive, onMounted, onUnmounted, nextTick, computed } from 'vue'
import {
  type FormInstance,
  type FormRules,
  type UploadUserFile,
  ElMessage,
} from 'element-plus-secondary'
import { useI18n } from 'vue-i18n'
import { request } from '@/utils/request'
import icon_side_fold_outlined from '@/assets/svg/icon_side-fold_outlined.svg'
import icon_new_chat_outlined from '@/assets/svg/icon_new_chat_outlined.svg'
import { useAppearanceStoreWithOut } from '@/stores/appearance'
import LoginPreview from './LoginPreview.vue'
import Person from './Person.vue'
import { setCurrentColor } from '@/utils/utils'

// import TinymceEditor from '@/components/rich-text/TinymceEditor.vue'
import { cloneDeep } from 'lodash-es'
const appearanceStore = useAppearanceStoreWithOut()
const { t } = useI18n()
interface LoginForm {
  name: string
  slogan: string
  foot: string
  showSlogan: string
  footContent?: string
}
interface ConfigItem {
  pkey: string
  pval: string
  ptype: string
  sort: number
}
const COLOR_PANEL = [
  '#FF4500',
  '#FF8C00',
  '#FFD700',
  '#71AE46',
  '#00CED1',
  '#1E90FF',
  '#C71585',
  '#999999',
  '#000000',
  '#FFFFFF',
]
const basePath = import.meta.env.VITE_API_BASE_URL
const baseUrl = basePath + '/system/appearance/picture/'
const fileList = ref<(UploadUserFile & { flag: string })[]>([])
const navigateBg = ref('dark')
const themeColor = ref('blue')
const customColor = ref('#3370ff')
const web = ref('')
const bg = ref('')
const login = ref('')
const navigate = ref('')
const mobileLogin = ref('')
const mobileLoginBg = ref('')
const navigateHeight = ref(400)

const changedItemArray = ref<ConfigItem[]>([])

const loginFormRef = ref<FormInstance>()
const defaultLoginForm = reactive<LoginForm>({
  name: 'SQLBot',
  slogan: t('common.intelligent_questioning_platform'),
  foot: 'false',
  showSlogan: '0',
  footContent: '',
})
const loginForm = reactive<LoginForm>(cloneDeep(defaultLoginForm))
const pageLogin = computed(() =>
  !login.value ? null : login.value.startsWith('blob') ? login.value : baseUrl + login.value
)
const rules = reactive<FormRules>({
  name: [
    {
      required: true,
      message: t('datasource.please_enter') + t('common.empty') + t('system.website_name'),
      trigger: 'blur',
    },
  ],
  foot: [
    {
      required: true,
      message: '',
      trigger: 'change',
    },
  ],
})

<<<<<<< HEAD
=======
const defaultTopForm = {
  help: 'https://dataease.cn/sqlbot/v1/',
  showDoc: '0',
  showAbout: '0',
  pc_welcome: '你好，我是 SQLBot ',
  pc_welcome_desc: `我可以查询数据、生成图表、检测数据异常、预测数据等赶快开启智能问数吧～`,
}

const topForm = reactive<{
  help: string
  showDoc: string
  showAbout: string
  pc_welcome: string
  pc_welcome_desc: string
}>(cloneDeep(defaultTopForm))

>>>>>>> 92a19a3e
const isBlue = computed(() => {
  return themeColor.value === 'blue'
})
const configList = [
  {
    logo: t('system.website_logo'),
    type: 'web',
    tips: t('system.larger_than_200kb'),
    size: 200 * 1024,
  },
  {
    logo: t('system.login_logo'),
    type: 'login',
    tips: t('system.larger_than_200kb_de'),
    size: 200 * 1024,
  },
  {
    logo: t('system.login_background_image'),
    type: 'bg',
    tips: t('system.larger_than_5mb'),
    size: 1024 * 1024 * 5,
  },
]

const giveUp = () => {
  resetLoginForm(false)
  resetMobileForm(false)
  init()
}
const showSaveButton = ref(true)
const saveHandler = () => {
  loginFormRef.value?.validate((valLogin) => {
    if (valLogin) {
      const param = buildParam()
      const url = '/system/appearance'
      request
        .post(url, param, {
          headers: {
            'Content-Type': 'multipart/form-data',
          },
        })
        .then((res) => {
          if (!res) {
            ElMessage.success(t('system.setting_successfully'))
            appearanceStore.setLoaded(false)
            appearanceStore.setAppearance()
            showSaveButton.value = false
            nextTick(() => {
              showSaveButton.value = true
            })
          }
        })
    }
  })
}
const buildParam = () => {
  for (const key in loginForm) {
    const item = loginForm[key as keyof typeof loginForm]
    if (key === 'footContent') {
      addChangeArray(key, item!, 'file')
    } else {
      addChangeArray(key, item!)
    }
  }
  const formData = new FormData()
  if (fileList.value.length) {
    fileList.value.forEach((file: any) => {
      const name = file.name + ',' + file['flag']
      const fileArray = [file]
      const newfile = new File(fileArray, name, { type: file['type'] })
      formData.append('files', newfile)
    })
  }
  formData.append('data', JSON.stringify(unref(changedItemArray)))
  return formData
}
const init = () => {
  const url = '/system/appearance/ui'
  changedItemArray.value = []
  fileList.value = []
  request
    .get(url)
    .then((res) => {
      const list = res || []
      if (!list.length) {
        return
      }
      list.forEach((item: any) => {
        const pkey = item.pkey
        const pval = item.pval
        if (pkey === 'navigateBg') {
          navigateBg.value = pval
        } else if (pkey === 'themeColor') {
          themeColor.value = pval
        } else if (pkey === 'customColor') {
          customColor.value = pval
        } else if (pkey === 'web') {
          web.value = pval
        } else if (pkey === 'login') {
          login.value = pval
        } else if (pkey === 'bg') {
          bg.value = pval
        } else if (pkey === 'navigate') {
          navigate.value = pval
        } else if (Object.prototype.hasOwnProperty.call(loginForm, pkey)) {
          loginForm[pkey as keyof typeof loginForm] = pval
        } else if (pkey === 'mobileLogin') {
          mobileLogin.value = pval
        } else if (pkey === 'mobileLoginBg') {
          mobileLoginBg.value = pval
        }
      })
    })
    .finally(() => {
      nextTick(() => {
        if (themeColor.value === 'custom') {
          setPageCustomColor(customColor.value)
        } else {
          setPageCustomColor(isBlue.value ? '#3370FF' : '#1CBA90')
        }
      })
    })
}
const addChangeArray = (key: string, val: string, type?: string) => {
  let len = changedItemArray.value.length
  let match = false
  while (len--) {
    const item = changedItemArray.value[len]
    if (item['pkey'] === key) {
      changedItemArray.value[len] = {
        pkey: key,
        pval: val,
        ptype: type || 'str',
        sort: 1,
      }
      match = true
    }
  }
  if (!match) {
    changedItemArray.value.push({
      pkey: key,
      pval: val,
      ptype: type || 'str',
      sort: 1,
    })
  }
}

const themeColorChange = (val: any) => {
  themeColor.value = val
  addChangeArray('themeColor', val)
  if (themeColor.value === 'custom') {
    setPageCustomColor(customColor.value)
  } else {
    setPageCustomColor(isBlue.value ? '#3370FF' : '#1CBA90')
  }
}
const customColorChange = (val: any) => {
  addChangeArray('customColor', val)
  setPageCustomColor(val)
}
const setPageCustomColor = (val: any) => {
  const ele = document.getElementsByClassName('appearance-table__content')[0] as HTMLElement
  setCurrentColor(val, ele)
}
const resetLoginForm = (reset2Default?: boolean) => {
  for (const key in loginForm) {
    loginForm[key as keyof typeof loginForm] =
      defaultLoginForm[key as keyof typeof defaultLoginForm]!
  }
  clearFiles(['web', 'login', 'bg'])
  if (reset2Default) {
    addChangeArray('web', '', 'file')
    addChangeArray('login', '', 'file')
    addChangeArray('bg', '', 'file')
    web.value = ''
    login.value = ''
    bg.value = ''
  }
}

const resetMobileForm = (reset2Default?: boolean) => {
  clearFiles(['mobileLogin', 'mobileLoginBg'])
  if (reset2Default) {
    addChangeArray('mobileLogin', '', 'file')
    addChangeArray('mobileLoginBg', '', 'file')
    mobileLogin.value = ''
    mobileLoginBg.value = ''
  }
}

const uploadImg = (options: any) => {
  const file = options.file
  if (file['flag'] === 'web') {
    web.value = URL.createObjectURL(file)
  } else if (file['flag'] === 'bg') {
    bg.value = URL.createObjectURL(file)
  } else if (file['flag'] === 'login') {
    login.value = URL.createObjectURL(file)
  } else if (file['flag'] === 'navigate') {
    navigate.value = URL.createObjectURL(file)
  } else if (file['flag'] === 'mobileLogin') {
    mobileLogin.value = URL.createObjectURL(file)
  } else if (file['flag'] === 'mobileLoginBg') {
    mobileLoginBg.value = URL.createObjectURL(file)
  }
}
const beforeUpload = (file: any, { type, size, tips }: any) => {
  if (file.size > size) {
    ElMessage.error(tips)
    return false
  }
  addChangeArray(type, file.uid, 'file')
  let len = fileList.value?.length
  let match = false
  file.flag = type
  while (len--) {
    const tfile = fileList.value[len]
    if (type == tfile['flag']) {
      fileList.value[len] = file
      match = true
    }
  }
  if (!match) {
    fileList.value?.push(file)
  }
  return true
}

const clearFiles = (array?: string[]) => {
  if (!array?.length || !fileList.value?.length) {
    fileList.value = []
    return
  }
  let len = fileList.value.length
  while (len--) {
    const file = fileList.value[len]
    if (array.includes(file['flag'])) {
      fileList.value.splice(len, 1)
    }
  }
}

const getHeight = () => {
  const dom = document.getElementsByClassName('navigate-preview')
  const width = dom[0].clientWidth
  navigateHeight.value = parseInt((width * 0.625).toString())
}

onMounted(() => {
  init()
  nextTick(() => {
    getHeight()
  })
  window.addEventListener('resize', getHeight)
})
onUnmounted(() => {
  window.removeEventListener('resize', getHeight)
})
</script>

<style lang="less" scoped>
.appearance {
  position: relative;
  height: 100%;
  & > .ed-scrollbar {
    .scroll-content {
      padding: 16px 24px 80px 24px;
      height: 100%;
      position: relative;
      z-index: 10;
    }
  }
  .router-title {
    color: #1f2329;
    font-feature-settings:
      'clig' off,
      'liga' off;
    font-family: var(--de-custom_font, 'PingFang');
    font-size: 20px;
    font-style: normal;
    font-weight: 500;
    line-height: 28px;
  }
  .appearance-table__content {
    width: 100%;
    min-width: 840px;
    margin-top: 16px;
    height: 100%;
    box-sizing: border-box;

    :deep(.ed-form-item__error) {
      top: 88%;
    }
    :deep(.ed-form-item__label) {
      line-height: 22px !important;
      height: 22px;
    }

    .login,
    .setting {
      background: var(--ContentBG, #ffffff);
      width: 100%;
      border-radius: 6px;

      & > :nth-child(1) {
        font-size: 16px;
        font-weight: 500;
        line-height: 24px;
      }
    }

    .theme {
      :deep(.ed-color-picker__trigger) {
        padding: 0 !important;
        height: 26px !important;
        width: 26px !important;
      }
      :deep(.ed-color-picker__icon) {
        display: none;
      }
      :deep(.ed-color-picker) {
        height: 28px !important;
        padding: 0;
      }
      .navigate-bg {
        font-size: 14px;
        font-weight: 400;
        line-height: 22px;
        margin: 16px 0 8px 0;
      }
      .theme-bg {
        font-size: 14px;
        font-weight: 400;
        line-height: 22px;
        margin: 16px 0 8px 0;
      }
      :deep(.ed-color-picker) {
        height: 32px;
        .ed-color-picker__trigger {
          height: 100%;
          padding: 8px;
        }
      }

      .color-type {
        display: flex;
        .color-item {
          display: flex;
          flex-direction: column;
          align-items: center;
          justify-content: space-between;
          padding-top: 10px;
          width: 258px;
          height: 184px;
          border-radius: 6px;
          border: 1px solid #dee0e3;
          background-color: #f5f6f7;
          margin-right: 17px;
          &:hover {
            cursor: pointer;
          }
          img {
            width: 180px;
            height: 120px;
          }

          .color-item-label {
            height: 40px;
            width: 100%;
            border-top: 1px solid #dddedf;
            display: flex;
            align-items: center;
            padding-left: 12px;
            background-color: #fff;
            border-bottom-left-radius: 4px;
            border-bottom-right-radius: 4px;
          }
          &.active {
            border-color: var(--ed-color-primary);
            .color-item-label {
              background-color: #ebf1ff;
            }
          }
        }
      }

      .show-theme {
        font-weight: 500;
        font-size: 14px;
        line-height: 22px;
        margin-bottom: 16px;
      }

      .theme-color {
        .btn-select {
          height: 32px;
          display: inline-flex;
          padding: 0 4px;
          align-items: center;
          justify-content: center;
          background: #ffffff;
          border: 1px solid var(--ed-border-color);
          border-radius: 6px;

          .is-active {
            background: var(--ed-color-primary-1a, #1cba901a);
            font-weight: 500;
          }

          .ed-button:not(.is-active) {
            color: #1f2329;
          }
          .ed-button.is-text {
            height: 24px;
            padding: 0 8px;
            line-height: 22px;
          }
          .ed-button + .ed-button {
            margin-left: 4px;
          }
        }
      }
    }

    .setting,
    .login {
      margin-top: 24px;
    }

    .login.custom {
      margin-top: 19px;
    }

    .login {
      .page-preview {
        background-color: #f8f9fa;
        border: 1px solid #dee0e3;
        margin-top: 16px;
        padding: 16px;
        border-radius: 12px;
        .title {
          margin-bottom: 16px;
          display: flex;
          align-items: center;
          justify-content: space-between;
          .left {
            font-size: 14px;
            font-weight: 500;
            line-height: 22px;
          }
        }

        .page-setting {
          display: flex;
          justify-content: space-between;
          .page-content {
            width: calc(100% - 378px);

            .tips-page {
              margin-top: 8px;
            }
            .navigate-preview {
              height: calc(100% - 28px);
              background-color: #fff;
              border-radius: 6px;
              overflow: hidden;
              position: relative;

              .navigate-head {
                width: 240px;
                margin-bottom: 1px;
                background-color: #eff1f0;
                padding: 16px;
                height: 100%;
                position: relative;

                .header-sql {
                  width: 131px;
                  display: flex;
                  align-items: center;
                  font-size: 16px;
                  font-weight: 500;
                }

                .bottom-sql {
                  position: absolute;
                  bottom: 16px;
                  left: 16px;
                  display: flex;
                  align-items: center;
                  width: calc(100% - 32px);

                  .fold {
                    cursor: pointer;
                    margin-left: auto;
                  }
                }
              }

              .welcome-content {
                width: calc(100% - 240px);
                display: flex;
                gap: 16px;
                align-items: center;
                flex-direction: column;
                position: absolute;
                right: 0;
                top: 50%;
                transform: translateY(-50%);

                .greeting {
                  display: flex;
                  align-items: center;
                  gap: 16px;
                  line-height: 32px;
                  font-size: 24px;
                  font-weight: 600;
                  color: rgba(31, 35, 41, 1);
                }

                .sub {
                  color: grey;
                  font-size: 16px;
                  line-height: 24px;
                }

                .greeting-btn {
                  width: 80%;
                  height: 88px;
                  border-radius: 16px;
                  border-style: dashed;

                  .inner-icon {
                    display: flex;
                    flex-direction: row;
                    align-items: center;

                    margin-right: 6px;
                  }

                  font-size: 16px;
                  line-height: 24px;
                  font-weight: 500;

                  --ed-button-text-color: var(--ed-color-primary, rgba(28, 186, 144, 1));
                  --ed-button-hover-text-color: var(--ed-color-primary, rgba(28, 186, 144, 1));
                  --ed-button-active-text-color: var(--ed-color-primary, rgba(28, 186, 144, 1));
                  --ed-button-bg-color: rgba(248, 249, 250, 1);
                  --ed-button-hover-bg-color: var(--ed-color-primary-1a, #1cba901a);
                  --ed-button-border-color: rgba(217, 220, 223, 1);
                  --ed-button-hover-border-color: var(--ed-color-primary, rgba(28, 186, 144, 1));
                  --ed-button-active-bg-color: var(--ed-color-primary-33, #1cba9033);
                  --ed-button-active-border-color: var(--ed-color-primary, rgba(28, 186, 144, 1));
                }
              }
            }
          }

          .config-list {
            width: 378px;
            margin-left: 16px;
            .doc-input {
              padding-left: 24px;
              margin: 8px 0;
            }

            .label {
              font-weight: 400;
              font-size: 14px;
              line-height: 22px;
            }

            .config-item {
              min-height: 104px;
              margin-bottom: 8px;
              padding: 16px;
              border-radius: 6px;
              border: 1px solid #dee0e3;
              background: #fff;
              .config-logo {
                display: flex;
                align-items: center;
                justify-content: space-between;
                margin-bottom: 8px;
                .logo {
                  font-size: 14px;
                  font-weight: 400;
                  line-height: 22px;
                }
                .ed-button {
                  min-width: 64px;
                  height: 28px;
                  line-height: 28px;
                  padding: 4px 7px;
                  font-size: 12px;
                  font-weight: 400;
                }
              }

              .tips {
                font-size: 12px;
                font-weight: 400;
                line-height: 18px;
                white-space: pre-wrap;
                color: #8f959e;
              }
            }

            .page-Form {
              .form-tips {
                font-size: 14px;
                font-weight: 400;
                line-height: 22px;
                color: #8f959e;
              }

              .appearance-radio-item {
                :deep(.ed-form-item__content) {
                  line-height: 22px;
                }
                :deep(label) {
                  height: 22px;
                  margin-right: 24px;
                }
              }
            }
          }
        }
      }
    }
  }
  .appearance-foot {
    display: flex;
    justify-content: flex-end;
    padding: 16px 24px;
    background: var(--ContentBG, #ffffff);
    position: absolute;
    left: 0;
    bottom: 0;
    width: 100%;
    border-top: 1px solid #1f232926;
    z-index: 100;
  }
}
</style><|MERGE_RESOLUTION|>--- conflicted
+++ resolved
@@ -148,28 +148,6 @@
               </div>
             </div>
           </div>
-<<<<<<< HEAD
-        </div>
-        <div class="login">
-          <div class="platform-login">{{ t('system.platform_settings') }}</div>
-          <div class="page-preview">
-            <div class="page-setting">
-              <div class="page-content">
-                <!-- <div class="navigate-preview" :style="{'height': `${navigateHeight}px`}"> -->
-                <div class="navigate-preview" style="height: 425px">
-                  <div class="navigate-head">
-                    <div class="header-sql">
-                      <img height="30" width="30" v-if="pageLogin" :src="pageLogin" alt="" />
-                      <custom_small v-else-if="themeColor === 'custom'" class="logo" />
-                      <logo v-else></logo>
-                      <span style="margin-left: 8px">{{ loginForm.name }}</span>
-                    </div>
-                    <div class="bottom-sql">
-                      <Person :is-blue="isBlue"></Person>
-                      <el-icon size="20" class="fold">
-                        <icon_side_fold_outlined></icon_side_fold_outlined>
-                      </el-icon>
-=======
           <div class="login">
             <div class="platform-login">{{ t('system.platform_settings') }}</div>
             <div class="page-preview">
@@ -221,7 +199,6 @@
                         </span>
                         {{ t('qa.start_sqlbot') }}
                       </el-button>
->>>>>>> 92a19a3e
                     </div>
                   </div>
                   <div class="tips-page">
@@ -232,17 +209,6 @@
                     }}
                   </div>
                 </div>
-<<<<<<< HEAD
-                <div class="tips-page">
-                  {{
-                    t('system.screen_customization_settings', { msg: loginForm.name || 'SQLBot' })
-                  }}
-                </div>
-              </div>
-              <div class="config-list">
-                <div style="color: #8f959e; padding: 16px; text-align: center">
-                  暂无其他平台设置
-=======
                 <div class="config-list">
                   <el-checkbox
                     v-model="topForm.showDoc"
@@ -297,7 +263,6 @@
                       maxlength="50"
                     />
                   </div>
->>>>>>> 92a19a3e
                 </div>
               </div>
             </div>
@@ -408,8 +373,6 @@
   ],
 })
 
-<<<<<<< HEAD
-=======
 const defaultTopForm = {
   help: 'https://dataease.cn/sqlbot/v1/',
   showDoc: '0',
@@ -426,7 +389,6 @@
   pc_welcome_desc: string
 }>(cloneDeep(defaultTopForm))
 
->>>>>>> 92a19a3e
 const isBlue = computed(() => {
   return themeColor.value === 'blue'
 })
