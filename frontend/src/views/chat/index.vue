--- conflicted
+++ resolved
@@ -115,18 +115,9 @@
           <div class="welcome-content">
             <template v-if="isCompletePage">
               <div class="greeting">
-<<<<<<< HEAD
                 <img height="32" width="32" v-if="loginBg" :src="loginBg" alt="" />
                 <img v-else :src="defaultAvatarPng" height="32" width="32" alt="" />
                 {{ t('qa.greeting') }}
-=======
-                <img v-if="loginBg" height="32" width="32" :src="loginBg" alt="" />
-                <el-icon v-else size="32"
-                  ><custom_small v-if="appearanceStore.themeColor !== 'default'"></custom_small>
-                  <LOGO_fold v-else></LOGO_fold
-                ></el-icon>
-                {{ appearanceStore.pc_welcome ?? '你好，我是 SQLBot' }}
->>>>>>> 92a19a3e
               </div>
               <div class="sub">
                 {{
@@ -175,14 +166,7 @@
               :src="logoAssistant ? logoAssistant : loginBg"
               alt=""
             />
-<<<<<<< HEAD
             <img v-else :src="defaultAvatarPng" height="30" width="30" alt="" />
-=======
-            <el-icon v-else size="30"
-              ><custom_small v-if="appearanceStore.themeColor !== 'default'"></custom_small>
-              <LOGO_fold v-else></LOGO_fold
-            ></el-icon>
->>>>>>> 92a19a3e
             <span style="margin-left: 12px">{{ appearanceStore.name }}</span>
           </div>
         </div>
@@ -366,36 +350,21 @@
       </el-main>
       <el-footer v-if="computedMessages.length > 0 || !isCompletePage" class="chat-footer">
         <div class="input-wrapper" @click="clickInput">
-          <div class="datasource-settings">
-            <div v-if="isCompletePage" class="datasource">
-              <div class="ds-info">
-                <template v-if="currentChat.datasource && currentChat.datasource_name">
-                  {{ t('qa.selected_datasource') }}:
-                  <img
-                    v-if="currentChatEngineType"
-                    style="margin-left: 4px; margin-right: 4px"
-                    :src="currentChatEngineType"
-                    width="16px"
-                    height="16px"
-                    alt=""
-                  />
-                  <span class="name">
-                    {{ currentChat.datasource_name }}
-                  </span>
-                </template>
-              </div>
-            </div>
-            <div class="chat-settings">
-              <el-tooltip content="开启后，AI将结合历史上下文理解您的问题" placement="top">
-                <el-switch
-                  v-model="currentChat.enable_multi_turn"
-                  size="small"
-                  active-text="多轮对话"
-                  :disabled="!currentChat.id"
-                  @change="handleMultiTurnChange"
-                />
-              </el-tooltip>
-            </div>
+          <div v-if="isCompletePage" class="datasource">
+            <template v-if="currentChat.datasource && currentChat.datasource_name">
+              {{ t('qa.selected_datasource') }}:
+              <img
+                v-if="currentChatEngineType"
+                style="margin-left: 4px; margin-right: 4px"
+                :src="currentChatEngineType"
+                width="16px"
+                height="16px"
+                alt=""
+              />
+              <span class="name">
+                {{ currentChat.datasource_name }}
+              </span>
+            </template>
           </div>
           <div v-if="computedMessages.length > 0 && currentChat.datasource" class="quick_question">
             <quick-question
@@ -472,12 +441,8 @@
 import { useAppearanceStoreWithOut } from '@/stores/appearance'
 import { useUserStore } from '@/stores/user'
 import { debounce } from 'lodash-es'
-<<<<<<< HEAD
 import { ElMessage } from 'element-plus'
-
-=======
 import { isMobile } from '@/utils/utils'
->>>>>>> 92a19a3e
 import router from '@/router'
 import QuickQuestion from '@/views/chat/QuickQuestion.vue'
 const userStore = useUserStore()
@@ -1021,24 +986,12 @@
     floatPopoverVisible.value = true
   }
 }
-<<<<<<< HEAD
-const assistantPrepareInit = async () => {
-  if (isCompletePage.value || props.pageEmbedded) {
-    return
-  }
-  Object.assign(defaultFloatPopoverStyle.value, {
-    height: '100% !important',
-    inset: '0px auto auto 0px',
-  })
-  goEmpty()
+const registerClickOutside = async () => {
   // 嵌入模式下预先创建对话，以便多轮对话按钮能立即显示
   const assistantChat = await assistantStore.setChat()
   if (assistantChat) {
     onChatCreatedQuick(assistantChat as any)
   }
-=======
-const registerClickOutside = () => {
->>>>>>> 92a19a3e
   onClickOutside(floatPopoverRef, (event: any) => {
     if (floatPopoverVisible.value) {
       let parentElement: any = event.target
@@ -1221,7 +1174,8 @@
         margin-top: 1px;
         left: 0;
         top: 0;
-        padding: 12px 12px 0 12px;
+        padding-top: 12px;
+        padding-left: 12px;
         z-index: 10;
         background: transparent;
         line-height: 22px;
