--- conflicted
+++ resolved
@@ -289,11 +289,7 @@
 })
 
 const setLinkIcon = (linkWeb?: string) => {
-<<<<<<< HEAD
-  const link = document.querySelector('link[rel="icon"]') as unknown as LinkHTMLAttributes
-=======
-  const link = document.querySelector('link[rel="icon"]') as HTMLLinkElement
->>>>>>> 92a19a3e
+  const link = document.querySelector('link[rel="icon"]') as unknown as HTMLLinkElement
   if (link) {
     if (linkWeb) {
       link['href'] = baseUrl + linkWeb
