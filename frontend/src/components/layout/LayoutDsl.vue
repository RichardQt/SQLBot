<script lang="ts" setup>
import { ref, computed, onUnmounted } from 'vue'
import Menu from './Menu.vue'
import logoZuo from '@/assets/logo/zuo.png'
import Workspace from './Workspace.vue'
import Person from './Person.vue'
// Using a PNG asset for the logo (zuo.png)
// `logoZuo` is a URL string; use <img :src="logoZuo" /> in template
import icon_moments_categories_outlined from '@/assets/svg/icon_moments-categories_outlined.svg'
import icon_side_fold_outlined from '@/assets/svg/icon_side-fold_outlined.svg'
import icon_side_expand_outlined from '@/assets/svg/icon_side-expand_outlined.svg'
import { useRoute, useRouter } from 'vue-router'
import { useAppearanceStoreWithOut } from '@/stores/appearance'
import { useEmitt } from '@/utils/useEmitt'

const router = useRouter()
const collapse = ref(false)
const collapseCopy = ref(false)
const appearanceStore = useAppearanceStoreWithOut()
let time: any
onUnmounted(() => {
  clearTimeout(time)
})
const loginBg = computed(() => {
  return appearanceStore.getLogin
})
const handleCollapseChange = (val: any = true) => {
  collapseCopy.value = val
  clearTimeout(time)
  time = setTimeout(() => {
    collapse.value = val
  }, 100)
}
useEmitt({
  name: 'collapse-change',
  callback: handleCollapseChange,
})
const handleFoldExpand = () => {
  handleCollapseChange(!collapse.value)
}

const toWorkspace = () => {
  router.push('/')
}

const toChatIndex = () => {
  router.push('/chat/index')
}

const toUserIndex = () => {
  router.push('/system/user')
}
const route = useRoute()
const showSysmenu = computed(() => {
  return route.path.includes('/system')
})
</script>

<template>
  <div class="system-layout">
    <div class="left-side" :class="collapse && 'left-side-collapse'">
      <template v-if="showSysmenu">
        <div class="sys-management" @click="toUserIndex">
          <img
            v-if="loginBg"
            :style="{ marginLeft: collapse ? '5px' : 0 }"
            height="30"
            width="30"
            :src="loginBg"
            :class="!collapse && 'collapse-icon'"
            alt=""
            @click="toChatIndex"
          />
          <img
            v-else-if="appearanceStore.themeColor !== 'default'"
            :style="{ marginLeft: collapse ? '5px' : 0 }"
            :class="!collapse && 'collapse-icon'"
            :src="logoZuo"
            height="30"
            width="30"
            alt=""
          />
          <img
            v-else
            :style="{ marginLeft: collapse ? '5px' : 0 }"
            :class="!collapse && 'collapse-icon'"
<<<<<<< HEAD
            :src="logoZuo"
            height="30"
            width="30"
            alt=""
          />
          <span v-if="!collapse">{{ $t('training.system_anagement') }}</span>
=======
          ></LOGO_fold>
          <span v-if="!collapse">{{ $t('training.system_management') }}</span>
>>>>>>> 92a19a3e
        </div>
      </template>
      <template v-else>
        <template v-if="appearanceStore.isBlue">
          <img
            v-if="loginBg && collapse"
            style="margin: 0 0 6px 5px; cursor: pointer"
            height="30"
            width="30"
            :src="loginBg"
            alt=""
            @click="toChatIndex"
          />
          <div v-else-if="loginBg && !collapse" class="default-sqlbot">
            <img
              height="30"
              width="30"
              :src="loginBg"
              alt=""
              class="collapse-icon"
              @click="toChatIndex"
            />
            <span style="max-width: 150px" :title="appearanceStore.name" class="ellipsis">{{
              appearanceStore.name
            }}</span>
          </div>
          <img
            v-else-if="collapse"
            :style="{ marginLeft: collapse ? '5px' : 0 }"
            :class="!collapse && 'collapse-icon'"
            :src="logoZuo"
            height="30"
            width="30"
            alt=""
          />

          <div v-else class="default-sqlbot">
            <img class="collapse-icon" :src="logoZuo" height="30" width="30" alt="" />
            <span style="max-width: 150px" :title="appearanceStore.name" class="ellipsis">{{
              appearanceStore.name
            }}</span>
          </div>
        </template>
        <template v-else-if="appearanceStore.themeColor === 'custom'">
          <img
            v-if="loginBg && collapse"
            style="margin: 0 0 6px 5px; cursor: pointer"
            height="30"
            width="30"
            :src="loginBg"
            alt=""
            @click="toChatIndex"
          />
          <div v-else-if="loginBg && !collapse" class="default-sqlbot">
            <img
              height="30"
              width="30"
              :src="loginBg"
              alt=""
              class="collapse-icon"
              @click="toChatIndex"
            />
            <span style="max-width: 150px" :title="appearanceStore.name" class="ellipsis">{{
              appearanceStore.name
            }}</span>
          </div>
          <img
            v-else-if="collapse"
            style="margin: 0 0 6px 5px; cursor: pointer"
            @click="toChatIndex"
            :src="logoZuo"
            height="30"
            width="30"
            alt=""
          />
          <div v-else class="default-sqlbot">
            <img class="collapse-icon" :src="logoZuo" height="30" width="30" alt="" />
            <span style="max-width: 150px" :title="appearanceStore.name" class="ellipsis">{{
              appearanceStore.name
            }}</span>
          </div>
        </template>
        <template v-else>
          <img
            v-if="loginBg && collapse"
            style="margin: 0 0 6px 5px; cursor: pointer"
            height="30"
            width="30"
            :src="loginBg"
            alt=""
            @click="toChatIndex"
          />
          <div v-else-if="loginBg && !collapse" class="default-sqlbot">
            <img
              height="30"
              width="30"
              :src="loginBg"
              alt=""
              class="collapse-icon"
              @click="toChatIndex"
            />
            <span style="max-width: 150px" :title="appearanceStore.name" class="ellipsis">{{
              appearanceStore.name
            }}</span>
          </div>
          <img
            v-else-if="collapse"
            style="margin: 0 0 6px 5px; cursor: pointer"
            @click="toChatIndex"
            :src="logoZuo"
            height="30"
            width="30"
            alt=""
          />
          <div v-else class="default-sqlbot">
            <img
              class="collapse-icon"
              @click="toChatIndex"
              :src="logoZuo"
              height="30"
              width="30"
              alt=""
            />
            <span style="max-width: 150px" :title="appearanceStore.name" class="ellipsis">{{
              appearanceStore.name
            }}</span>
          </div>
        </template>
      </template>
      <Workspace v-if="!showSysmenu" :collapse="collapse"></Workspace>
      <Menu :collapse="collapseCopy"></Menu>
      <div class="bottom">
        <div
          v-if="showSysmenu"
          class="back-to_workspace"
          :class="collapse && 'collapse'"
          @click="toWorkspace"
        >
          <el-icon size="18">
            <icon_moments_categories_outlined></icon_moments_categories_outlined>
          </el-icon>
          {{ collapse ? '' : $t('workspace.return_to_workspace') }}
        </div>
        <div class="personal-info">
          <Person :collapse="collapse" :in-sysmenu="showSysmenu"></Person>
          <el-icon size="20" class="fold" @click="handleFoldExpand">
            <icon_side_expand_outlined v-if="collapse"></icon_side_expand_outlined>
            <icon_side_fold_outlined v-else></icon_side_fold_outlined>
          </el-icon>
        </div>
      </div>
    </div>
    <div class="right-main" :class="collapse && 'right-side-collapse'">
      <div class="content">
        <router-view />
      </div>
    </div>
  </div>
</template>

<style lang="less" scoped>
.system-layout {
  width: 100vw;
  height: 100vh;
  background-color: #f1f4f3;
  display: flex;

  @keyframes rotate {
    0% {
      width: 240px;
    }
    100% {
      width: 64px;
    }
  }

  .left-side {
    width: 240px;
    height: 100%;
    padding: 16px;
    position: relative;
    min-width: 240px;

    .default-sqlbot {
      display: flex;
      align-items: center;
      font-weight: 500;
      font-size: 16px;
      cursor: pointer;
      margin-bottom: 12px;
      .collapse-icon {
        margin-right: 8px;
      }
    }

    .sys-management {
      display: flex;
      align-items: center;
      font-weight: 500;
      font-size: 16px;
      cursor: pointer;
      margin-bottom: 12px;
      .collapse-icon {
        margin-right: 8px;
      }
    }

    .bottom {
      position: absolute;
      bottom: 20px;
      left: 16px;
      font-weight: 400;
      font-size: 14px;
      line-height: 22px;
      width: calc(100% - 32px);
      .back-to_workspace {
        display: flex;
        align-items: center;
        justify-content: center;
        border-radius: 6px;
        height: 40px;
        cursor: pointer;

        &:not(.collapse) {
          background: #1f23290a;
          border: 1px solid #d9dcdf;
        }
        &:hover {
          background-color: #1f23291a;
        }
        &:active {
          background-color: #1f232926;
        }
        .ed-icon {
          margin-right: 4.95px;
        }
      }

      .personal-info {
        display: flex;
        align-items: center;
        margin-top: 16px;

        .fold {
          cursor: pointer;
          margin-left: auto;
          border-radius: 6px;
          width: 40px;
          height: 40px;
          &:hover,
          &:focus {
            background: #1f23291a;
          }

          &:active {
            background: #1f232933;
          }
        }
      }
    }

    &.left-side-collapse {
      width: 64px;
      min-width: 64px;
      padding: 16px 12px;
      // animation: rotate 0.1s ease-in-out;

      .ed-menu--collapse {
        --ed-menu-icon-width: 32px;
        width: 40px;
      }

      .bottom {
        left: 12px;
        width: calc(100% - 24px);
        .ed-icon {
          margin-right: 0;
        }
      }

      .personal-info {
        flex-wrap: wrap;

        .default-avatar {
          margin: 0 0 26px 4px;
        }

        .fold {
          margin: 0 auto;
        }
      }
    }
  }

  .right-main {
    width: calc(100% - 240px);
    padding: 8px 8px 8px 0;
    max-height: 100vh;

    &.right-side-collapse {
      width: calc(100% - 64px);
    }

    .content {
      width: 100%;
      height: 100%;
      padding: 16px 24px;
      background-color: #fff;
      border-radius: 12px;
      box-shadow: 0px 2px 4px 0px #1f23291f;
      overflow-x: auto;

      &:has(.no-padding) {
        padding: 0;
      }
    }
  }
}
</style><|MERGE_RESOLUTION|>--- conflicted
+++ resolved
@@ -84,17 +84,12 @@
             v-else
             :style="{ marginLeft: collapse ? '5px' : 0 }"
             :class="!collapse && 'collapse-icon'"
-<<<<<<< HEAD
             :src="logoZuo"
             height="30"
             width="30"
             alt=""
           />
-          <span v-if="!collapse">{{ $t('training.system_anagement') }}</span>
-=======
-          ></LOGO_fold>
           <span v-if="!collapse">{{ $t('training.system_management') }}</span>
->>>>>>> 92a19a3e
         </div>
       </template>
       <template v-else>
