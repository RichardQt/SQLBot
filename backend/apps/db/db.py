--- conflicted
+++ resolved
@@ -32,8 +32,6 @@
 from apps.db.es_engine import get_es_connect, get_es_index, get_es_fields, get_es_data_by_http
 from common.core.config import settings
 
-<<<<<<< HEAD
-=======
 try:
     if os.path.exists(settings.ORACLE_CLIENT_PATH):
         oracledb.init_oracle_client(
@@ -45,7 +43,6 @@
 except Exception as e:
     SQLBotLogUtil.error("init oracle client failed, check your client is installed, use thin mode")
 
->>>>>>> 92a19a3e
 
 def get_uri(ds: CoreDatasource) -> str:
     conf = DatasourceConf(**json.loads(aes_decrypt(ds.configuration))) if not equals_ignore_case(ds.type,
