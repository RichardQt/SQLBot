--- conflicted
+++ resolved
@@ -124,7 +124,6 @@
             file_name, flag_name = SQLBotFileUtils.split_filename_and_flag(origin_file_name)
             file.filename = file_name
             if flag_name == 'logo' or flag_name == 'float_icon':
-<<<<<<< HEAD
                 if file.filename.lower().endswith('.gif'):
                     SQLBotFileUtils.is_safe_filename(file.filename)
                     file.file.seek(0, 2)
@@ -138,12 +137,9 @@
                     if not header.startswith(b'GIF87a') and not header.startswith(b'GIF89a'):
                          raise HTTPException(status_code=400, detail="Invalid GIF file")
                 else:
-                    SQLBotFileUtils.check_file(file=file, file_types=[".jpg", ".jpeg", ".png", ".svg"], limit_file_size=(10 * 1024 * 1024))
+                    SQLBotFileUtils.check_file(file=file, file_types=[".jpg", ".jpeg", ".png", ".svg"],
+                                           limit_file_size=(10 * 1024 * 1024))
                 
-=======
-                SQLBotFileUtils.check_file(file=file, file_types=[".jpg", ".jpeg", ".png", ".svg"],
-                                           limit_file_size=(10 * 1024 * 1024))
->>>>>>> 92a19a3e
                 if config_obj.get(flag_name):
                     SQLBotFileUtils.delete_file(config_obj.get(flag_name))
                 file_id = await SQLBotFileUtils.upload(file)
