from datetime import datetime
from enum import Enum
from typing import List, Optional, Union

from fastapi import Body
from pydantic import BaseModel
from sqlalchemy import Column, Integer, Text, BigInteger, DateTime, Identity, Boolean
from sqlalchemy import Enum as SQLAlchemyEnum
from sqlalchemy.dialects.postgresql import JSONB
from sqlmodel import SQLModel, Field

from apps.db.constant import DB
from apps.template.filter.generator import get_permissions_template
from apps.template.generate_analysis.generator import get_analysis_template
from apps.template.generate_chart.generator import get_chart_template
from apps.template.generate_dynamic.generator import get_dynamic_template
from apps.template.generate_guess_question.generator import get_guess_question_template
from apps.template.generate_predict.generator import get_predict_template
from apps.template.generate_sql.generator import get_sql_template, get_sql_example_template
from apps.template.select_datasource.generator import get_datasource_template


def enum_values(enum_class: type[Enum]) -> list:
    """Get values for enum."""
    return [status.value for status in enum_class]


class TypeEnum(Enum):
    CHAT = "0"


#     TODO other usage

class OperationEnum(Enum):
    GENERATE_SQL = '0'
    GENERATE_CHART = '1'
    ANALYSIS = '2'
    PREDICT_DATA = '3'
    GENERATE_RECOMMENDED_QUESTIONS = '4'
    GENERATE_SQL_WITH_PERMISSIONS = '5'
    CHOOSE_DATASOURCE = '6'
    GENERATE_DYNAMIC_SQL = '7'


class ChatFinishStep(Enum):
    GENERATE_SQL = 1
    QUERY_DATA = 2
    GENERATE_CHART = 3


#     TODO choose table / check connection / generate description

class ChatLog(SQLModel, table=True):
    __tablename__ = "chat_log"
    id: Optional[int] = Field(sa_column=Column(BigInteger, Identity(always=True), primary_key=True))
    type: TypeEnum = Field(
        sa_column=Column(SQLAlchemyEnum(TypeEnum, native_enum=False, values_callable=enum_values, length=3)))
    operate: OperationEnum = Field(
        sa_column=Column(SQLAlchemyEnum(OperationEnum, native_enum=False, values_callable=enum_values, length=3)))
    pid: Optional[int] = Field(sa_column=Column(BigInteger, nullable=True))
    ai_modal_id: Optional[int] = Field(sa_column=Column(BigInteger))
    base_modal: Optional[str] = Field(max_length=255)
    messages: Optional[list[dict]] = Field(sa_column=Column(JSONB))
    reasoning_content: Optional[str | None] = Field(sa_column=Column(Text, nullable=True))
    start_time: datetime = Field(sa_column=Column(DateTime(timezone=False), nullable=True))
    finish_time: datetime = Field(sa_column=Column(DateTime(timezone=False), nullable=True))
    token_usage: Optional[dict | None | int] = Field(sa_column=Column(JSONB))
    feedback: Optional[str] = Field(max_length=10, nullable=True)


class Chat(SQLModel, table=True):
    __tablename__ = "chat"
    id: Optional[int] = Field(sa_column=Column(BigInteger, Identity(always=True), primary_key=True))
    oid: Optional[int] = Field(sa_column=Column(BigInteger, nullable=True, default=1))
    create_time: datetime = Field(sa_column=Column(DateTime(timezone=False), nullable=True))
    create_by: int = Field(sa_column=Column(BigInteger, nullable=True))
    brief: str = Field(max_length=64, nullable=True)
    chat_type: str = Field(max_length=20, default="chat")  # chat, datasource
    datasource: int = Field(sa_column=Column(BigInteger, nullable=True))
    engine_type: str = Field(max_length=64)
    origin: Optional[int] = Field(
<<<<<<< HEAD
        sa_column=Column(Integer, nullable=False, default=0))  # 0: default, 1: mcp, 2: assistant
    enable_multi_turn: bool = Field(
        sa_column=Column(Boolean, nullable=False, default=False),
        description="是否开启多轮对话功能"
    )
=======
        sa_column=Column(Integer, nullable=False, default=0)) # 0: default, 1: mcp, 2: assistant
    brief_generate: bool = Field(default=False)
>>>>>>> 92a19a3e


class ChatRecord(SQLModel, table=True):
    __tablename__ = "chat_record"
    id: Optional[int] = Field(sa_column=Column(BigInteger, Identity(always=True), primary_key=True))
    chat_id: int = Field(sa_column=Column(BigInteger, nullable=False))
    ai_modal_id: Optional[int] = Field(sa_column=Column(BigInteger))
    first_chat: bool = Field(sa_column=Column(Boolean, nullable=True, default=False))
    create_time: datetime = Field(sa_column=Column(DateTime(timezone=False), nullable=True))
    finish_time: datetime = Field(sa_column=Column(DateTime(timezone=False), nullable=True))
    create_by: int = Field(sa_column=Column(BigInteger, nullable=True))
    datasource: int = Field(sa_column=Column(BigInteger, nullable=True))
    engine_type: str = Field(max_length=64, nullable=True)
    question: str = Field(sa_column=Column(Text, nullable=True))
    complete_question: str = Field(
        sa_column=Column(Text, nullable=True),
        description="多轮对话生成的完整问题，如果未开启则与question字段一致"
    )
    sql_answer: str = Field(sa_column=Column(Text, nullable=True))
    sql: str = Field(sa_column=Column(Text, nullable=True))
    sql_exec_result: str = Field(sa_column=Column(Text, nullable=True))
    data: str = Field(sa_column=Column(Text, nullable=True))
    chart_answer: str = Field(sa_column=Column(Text, nullable=True))
    chart: str = Field(sa_column=Column(Text, nullable=True))
    analysis: str = Field(sa_column=Column(Text, nullable=True))
    predict: str = Field(sa_column=Column(Text, nullable=True))
    predict_data: str = Field(sa_column=Column(Text, nullable=True))
    recommended_question_answer: str = Field(sa_column=Column(Text, nullable=True))
    recommended_question: str = Field(sa_column=Column(Text, nullable=True))
    datasource_select_answer: str = Field(sa_column=Column(Text, nullable=True))
    finish: bool = Field(sa_column=Column(Boolean, nullable=True, default=False))
    error: str = Field(sa_column=Column(Text, nullable=True))
    analysis_record_id: int = Field(sa_column=Column(BigInteger, nullable=True))
    predict_record_id: int = Field(sa_column=Column(BigInteger, nullable=True))


class ChatRecordResult(BaseModel):
    id: Optional[int] = None
    chat_id: Optional[int] = None
    ai_modal_id: Optional[int] = None
    first_chat: bool = False
    create_time: Optional[datetime] = None
    finish_time: Optional[datetime] = None
    question: Optional[str] = None
    complete_question: Optional[str] = None
    sql_answer: Optional[str] = None
    sql: Optional[str] = None
    data: Optional[str] = None
    chart_answer: Optional[str] = None
    chart: Optional[str] = None
    analysis: Optional[str] = None
    predict: Optional[str] = None
    predict_data: Optional[str] = None
    recommended_question: Optional[str] = None
    datasource_select_answer: Optional[str] = None
    finish: Optional[bool] = None
    error: Optional[str] = None
    analysis_record_id: Optional[int] = None
    predict_record_id: Optional[int] = None
    sql_reasoning_content: Optional[str] = None
    chart_reasoning_content: Optional[str] = None
    analysis_reasoning_content: Optional[str] = None
    predict_reasoning_content: Optional[str] = None
    sql_log_id: Optional[int] = None
    chart_log_id: Optional[int] = None
    sql_feedback: Optional[str] = None
    chart_feedback: Optional[str] = None


class CreateChat(BaseModel):
    id: int = None
    question: str = None
    datasource: int = None
    origin: Optional[int] = 0  # 0是页面上，mcp是1，小助手是2
    enable_multi_turn: Optional[bool] = False


class UpdateMultiTurn(BaseModel):
    chat_id: int
    enable_multi_turn: bool


class RenameChat(BaseModel):
    id: int = None
    brief: str = ''
    brief_generate: bool = True


class ChatInfo(BaseModel):
    id: Optional[int] = None
    create_time: datetime = None
    create_by: int = None
    brief: str = ''
    chat_type: str = "chat"
    datasource: Optional[int] = None
    engine_type: str = ''
    ds_type: str = ''
    datasource_name: str = ''
    datasource_exists: bool = True
    enable_multi_turn: bool = False
    records: List[ChatRecord | dict] = []


class AiModelQuestion(BaseModel):
    question: str = None
    ai_modal_id: int = None
    ai_modal_name: str = None  # Specific model name
    engine: str = ""
    db_schema: str = ""
    sql: str = ""
    rule: str = ""
    fields: str = ""
    data: str = ""
    lang: str = "简体中文"
    filter: str = []
    sub_query: Optional[list[dict]] = None
    terminologies: str = ""
    data_training: str = ""
    custom_prompt: str = ""
    error_msg: str = ""

    def sql_sys_question(self, db_type: Union[str, DB], enable_query_limit: bool = True):
        _sql_template = get_sql_example_template(db_type)
        _base_template = get_sql_template()
        _process_check = _sql_template.get('process_check') if _sql_template.get('process_check') else _base_template[
            'process_check']
        _query_limit = _base_template['query_limit'] if enable_query_limit else _base_template['no_query_limit']
        _base_sql_rules = _sql_template['quot_rule'] + _query_limit + _sql_template['limit_rule'] + _sql_template[
            'other_rule']
        _sql_examples = _sql_template['basic_example']
        _example_engine = _sql_template['example_engine']
        _example_answer_1 = _sql_template['example_answer_1_with_limit'] if enable_query_limit else _sql_template[
            'example_answer_1']
        _example_answer_2 = _sql_template['example_answer_2_with_limit'] if enable_query_limit else _sql_template[
            'example_answer_2']
        _example_answer_3 = _sql_template['example_answer_3_with_limit'] if enable_query_limit else _sql_template[
            'example_answer_3']
        return _base_template['system'].format(engine=self.engine, schema=self.db_schema, question=self.question,
                                               lang=self.lang, terminologies=self.terminologies,
                                               data_training=self.data_training, custom_prompt=self.custom_prompt,
                                               process_check=_process_check,
                                               base_sql_rules=_base_sql_rules,
                                               basic_sql_examples=_sql_examples,
                                               example_engine=_example_engine,
                                               example_answer_1=_example_answer_1,
                                               example_answer_2=_example_answer_2,
                                               example_answer_3=_example_answer_3)

    def sql_user_question(self, current_time: str, change_title: bool):
        return get_sql_template()['user'].format(engine=self.engine, schema=self.db_schema, question=self.question,
                                                 rule=self.rule, current_time=current_time, error_msg=self.error_msg,
                                                 change_title=change_title)

    def chart_sys_question(self):
        return get_chart_template()['system'].format(sql=self.sql, question=self.question, lang=self.lang)

    def chart_user_question(self, chart_type: Optional[str] = None):
        return get_chart_template()['user'].format(sql=self.sql, question=self.question, rule=self.rule,
                                                   chart_type=chart_type)

    def analysis_sys_question(self):
        return get_analysis_template()['system'].format(lang=self.lang, terminologies=self.terminologies,
                                                        custom_prompt=self.custom_prompt)

    def analysis_user_question(self):
        return get_analysis_template()['user'].format(fields=self.fields, data=self.data)

    def predict_sys_question(self):
        return get_predict_template()['system'].format(lang=self.lang, custom_prompt=self.custom_prompt)

    def predict_user_question(self):
        return get_predict_template()['user'].format(fields=self.fields, data=self.data)

    def datasource_sys_question(self):
        return get_datasource_template()['system'].format(lang=self.lang)

    def datasource_user_question(self, datasource_list: str = "[]"):
        return get_datasource_template()['user'].format(question=self.question, data=datasource_list)

    def guess_sys_question(self, articles_number: int = 4):
        return get_guess_question_template()['system'].format(lang=self.lang, articles_number=articles_number)

    def guess_user_question(self, old_questions: str = "[]"):
        return get_guess_question_template()['user'].format(question=self.question, schema=self.db_schema,
                                                            old_questions=old_questions)

    def filter_sys_question(self):
        return get_permissions_template()['system'].format(lang=self.lang, engine=self.engine)

    def filter_user_question(self):
        return get_permissions_template()['user'].format(sql=self.sql, filter=self.filter)

    def dynamic_sys_question(self):
        return get_dynamic_template()['system'].format(lang=self.lang, engine=self.engine)

    def dynamic_user_question(self):
        return get_dynamic_template()['user'].format(sql=self.sql, sub_query=self.sub_query)


class ChatQuestion(AiModelQuestion):
    chat_id: int


class ChatMcp(ChatQuestion):
    token: str


class ChatStart(BaseModel):
    username: str = Body(description='用户名')
    password: str = Body(description='密码')


class McpQuestion(BaseModel):
    question: str = Body(description='用户提问')
    chat_id: int = Body(description='会话ID')
    token: str = Body(description='token')
    stream: Optional[bool] = Body(description='是否流式输出，默认为true开启, 关闭false则返回JSON对象', default=True)


class AxisObj(BaseModel):
    name: str = ''
    value: str = ''
    type: str | None = None


class ExcelData(BaseModel):
    axis: list[AxisObj] = []
    data: list[dict] = []
    name: str = 'Excel'


class McpAssistant(BaseModel):
    question: str = Body(description='用户提问')
    url: str = Body(description='第三方数据接口')
    authorization: str = Body(description='第三方接口凭证')
    stream: Optional[bool] = Body(description='是否流式输出，默认为true开启, 关闭false则返回JSON对象', default=True)<|MERGE_RESOLUTION|>--- conflicted
+++ resolved
@@ -79,16 +79,12 @@
     datasource: int = Field(sa_column=Column(BigInteger, nullable=True))
     engine_type: str = Field(max_length=64)
     origin: Optional[int] = Field(
-<<<<<<< HEAD
-        sa_column=Column(Integer, nullable=False, default=0))  # 0: default, 1: mcp, 2: assistant
+        sa_column=Column(Integer, nullable=False, default=0)) # 0: default, 1: mcp, 2: assistant
     enable_multi_turn: bool = Field(
         sa_column=Column(Boolean, nullable=False, default=False),
         description="是否开启多轮对话功能"
     )
-=======
-        sa_column=Column(Integer, nullable=False, default=0)) # 0: default, 1: mcp, 2: assistant
     brief_generate: bool = Field(default=False)
->>>>>>> 92a19a3e
 
 
 class ChatRecord(SQLModel, table=True):
