import concurrent
import json
import os
import time
import traceback
import urllib.parse
import warnings
from concurrent.futures import ThreadPoolExecutor, Future
from datetime import datetime
from typing import Any, List, Optional, Union, Dict, Iterator

import orjson
import pandas as pd
import requests
import sqlparse
from langchain.chat_models.base import BaseChatModel
from langchain_community.utilities import SQLDatabase
from langchain_core.messages import BaseMessage, SystemMessage, HumanMessage, AIMessage, BaseMessageChunk
from sqlalchemy import and_, select
from sqlalchemy.orm import sessionmaker, scoped_session
from sqlbot_xpack.custom_prompt.curd.custom_prompt import find_custom_prompts
from sqlbot_xpack.custom_prompt.models.custom_prompt_model import CustomPromptTypeEnum
from sqlbot_xpack.license.license_manage import SQLBotLicenseUtil
from sqlmodel import Session

from apps.ai_model.model_factory import LLMConfig, LLMFactory, get_default_config
from apps.chat.curd.chat import save_question, save_sql_answer, save_sql, \
    save_error_message, save_sql_exec_data, save_chart_answer, save_chart, \
    finish_record, save_analysis_answer, save_predict_answer, save_predict_data, \
    save_select_datasource_answer, save_recommend_question_answer, \
    get_old_questions, save_analysis_predict_record, rename_chat, get_chart_config, \
    get_chat_chart_data, list_generate_sql_logs, list_generate_chart_logs, start_log, end_log, \
    get_last_execute_sql_error, format_json_data, format_chart_fields, get_chat_brief_generate
from apps.chat.models.chat_model import ChatQuestion, ChatRecord, Chat, RenameChat, ChatLog, OperationEnum, \
<<<<<<< HEAD
    ChatFinishStep
from apps.chat.task.context_analyzer import ContextAnalyzer
from apps.chat.task.question_completer import QuestionCompleter
=======
    ChatFinishStep, AxisObj
>>>>>>> 92a19a3e
from apps.data_training.curd.data_training import get_training_template
from apps.datasource.crud.datasource import get_table_schema
from apps.datasource.crud.permission import get_row_permission_filters, is_normal_user
from apps.datasource.embedding.ds_embedding import get_ds_embedding
from apps.datasource.models.datasource import CoreDatasource
from apps.db.db import exec_sql, get_version, check_connection
from apps.system.crud.assistant import AssistantOutDs, AssistantOutDsFactory, get_assistant_ds
from apps.system.schemas.system_schema import AssistantOutDsSchema
from apps.terminology.curd.terminology import get_terminology_template
from apps.chat.task.context_analyzer import ContextAnalyzer
from apps.chat.task.question_completer import QuestionCompleter
from common.core.config import settings
from common.core.db import engine
from common.core.deps import CurrentAssistant, CurrentUser
from common.error import SingleMessageError, SQLBotDBError, ParseSQLResultError, SQLBotDBConnectionError
from common.utils.data_format import DataFormat
from common.utils.utils import SQLBotLogUtil, extract_nested_json, prepare_for_orjson

warnings.filterwarnings("ignore")

base_message_count_limit = 6

executor = ThreadPoolExecutor(max_workers=200)

dynamic_ds_types = [1, 3]
dynamic_subsql_prefix = 'select * from sqlbot_dynamic_temp_table_'

session_maker = scoped_session(sessionmaker(bind=engine, class_=Session))

MIN_STEP_DURATIONS: dict[int, float] = {
    1: 2.1,
    2: 0.2,
    3: 1.2
}


class LLMService:
    ds: CoreDatasource
    chat_question: ChatQuestion
    record: ChatRecord
    config: LLMConfig
    llm: BaseChatModel
    sql_message: List[Union[BaseMessage, dict[str, Any]]] = []
    chart_message: List[Union[BaseMessage, dict[str, Any]]] = []

    # session: Session = db_session
    current_user: CurrentUser
    current_assistant: Optional[CurrentAssistant] = None
    out_ds_instance: Optional[AssistantOutDs] = None
    change_title: bool = False

    generate_sql_logs: List[ChatLog] = []
    generate_chart_logs: List[ChatLog] = []

    current_logs: dict[OperationEnum, ChatLog] = {}

    chunk_list: List[str] = []
    future: Future

    last_execute_sql_error: str = None
    articles_number: int = 4

    def __init__(self, session: Session, current_user: CurrentUser, chat_question: ChatQuestion,
                 current_assistant: Optional[CurrentAssistant] = None, no_reasoning: bool = False,
                 embedding: bool = False, config: LLMConfig = None):
        self.chunk_list = []
        self.current_user = current_user
        self.current_assistant = current_assistant
        chat_id = chat_question.chat_id
        chat: Chat | None = session.get(Chat, chat_id)
        if not chat:
            raise SingleMessageError(f"Chat with id {chat_id} not found")
        ds: CoreDatasource | AssistantOutDsSchema | None = None
        if chat.datasource:
            # Get available datasource
            if current_assistant and current_assistant.type in dynamic_ds_types:
                self.out_ds_instance = AssistantOutDsFactory.get_instance(current_assistant)
                ds = self.out_ds_instance.get_ds(chat.datasource)
                if not ds:
                    raise SingleMessageError("No available datasource configuration found")
                chat_question.engine = ds.type + get_version(ds)
                chat_question.db_schema = self.out_ds_instance.get_db_schema(ds.id, chat_question.question)
            else:
                ds = session.get(CoreDatasource, chat.datasource)
                if not ds:
                    raise SingleMessageError("No available datasource configuration found")
                chat_question.engine = (ds.type_name if ds.type != 'excel' else 'PostgreSQL') + get_version(ds)
                chat_question.db_schema = get_table_schema(session=session, current_user=current_user, ds=ds,
                                                           question=chat_question.question, embedding=embedding)

        self.generate_sql_logs = list_generate_sql_logs(session=session, chart_id=chat_id)
        self.generate_chart_logs = list_generate_chart_logs(session=session, chart_id=chat_id)

        self.change_title = not get_chat_brief_generate(session=session, chat_id=chat_id)

        chat_question.lang = get_lang_name(current_user.language)

        self.ds = (
            ds if isinstance(ds, AssistantOutDsSchema) else CoreDatasource(**ds.model_dump())) if ds else None
        self.chat_question = chat_question
        self.config = config
        if no_reasoning:
            # only work while using qwen
            if self.config.additional_params:
                if self.config.additional_params.get('extra_body'):
                    if self.config.additional_params.get('extra_body').get('enable_thinking'):
                        del self.config.additional_params['extra_body']['enable_thinking']

        self.chat_question.ai_modal_id = self.config.model_id
        self.chat_question.ai_modal_name = self.config.model_name

        # Create LLM instance through factory
        llm_instance = LLMFactory.create_llm(self.config)
        self.llm = llm_instance.llm

        # get last_execute_sql_error
        last_execute_sql_error = get_last_execute_sql_error(session, self.chat_question.chat_id)
        if last_execute_sql_error:
            self.chat_question.error_msg = f'''<error-msg>
{last_execute_sql_error}
</error-msg>'''
        else:
            self.chat_question.error_msg = ''

    @classmethod
    async def create(cls, *args, **kwargs):
        config: LLMConfig = await get_default_config()
        instance = cls(*args, **kwargs, config=config)
        return instance

    def is_running(self, timeout=0.5):
        try:
            r = concurrent.futures.wait([self.future], timeout)
            if len(r.not_done) > 0:
                return True
            else:
                return False
        except Exception as e:
            return True

    def process_multi_turn_question(
        self,
        session: Session,
        chat_id: int,
        current_question: str
    ) -> tuple[str, bool]:
        """
        处理多轮对话问题
        
        Args:
            session: 数据库会话
            chat_id: 会话ID
            current_question: 当前问题
            
        Returns:
            tuple[str, bool]: (完整问题, 是否关联上下文)
        """
        try:
            # 1. 检查是否开启多轮对话
            chat = session.get(Chat, chat_id)
            if not chat or not chat.enable_multi_turn:
                SQLBotLogUtil.info(f"Multi-turn disabled or chat not found: {chat_id}")
                return current_question, False
            
            current_record_id = getattr(self.record, 'id', None)
            current_created_at = getattr(self.record, 'create_time', None)

            # 2. 获取上一轮问题
            previous_question = self._get_previous_question(
                session,
                chat_id,
                current_record_id=current_record_id,
                current_created_at=current_created_at,
            )
            if not previous_question:
                SQLBotLogUtil.info(f"No previous question found for chat: {chat_id}")
                return current_question, False
            
            # 3. 意图识别
            analyzer = ContextAnalyzer(self.llm, self.chat_question.lang)
            is_relevant = analyzer.analyze_relevance(
                previous_question, 
                current_question
            )
            SQLBotLogUtil.info(f"Context relevance analysis: {is_relevant} (prev: {previous_question}, curr: {current_question})")
            
            # 4. 问题补全
            if is_relevant:
                completer = QuestionCompleter(self.llm, self.chat_question.lang)
                complete_question = completer.complete_question(
                    previous_question, 
                    current_question
                )
                SQLBotLogUtil.info(f"Question completion result: {complete_question}")
                
                if complete_question == current_question:
                    return current_question, False
                    
                return complete_question, True
            
            return current_question, False
        except Exception as e:
            SQLBotLogUtil.error(f"Multi-turn processing failed: {str(e)}")
            return current_question, False
    
    def _get_previous_question(
        self,
        session: Session,
        chat_id: int,
        current_record_id: Optional[int] = None,
        current_created_at: Optional[datetime] = None,
    ) -> Optional[str]:
        """获取上一轮对话的完整问题"""
        stmt = (
            select(ChatRecord.question, ChatRecord.complete_question)
            .where(ChatRecord.chat_id == chat_id)
        )

        if current_record_id:
            stmt = stmt.where(ChatRecord.id != current_record_id)
        if current_created_at:
            stmt = stmt.where(ChatRecord.create_time <= current_created_at)

        stmt = stmt.order_by(ChatRecord.create_time.desc(), ChatRecord.id.desc()).limit(1)
        result = session.execute(stmt).first()
        
        if result:
            return result.complete_question or result.question
        return None

    def init_messages(self):
        last_sql_messages: List[dict[str, Any]] = self.generate_sql_logs[-1].messages if len(
            self.generate_sql_logs) > 0 else []

        # todo maybe can configure
        count_limit = 0 - base_message_count_limit

        self.sql_message = []
        # add sys prompt
        self.sql_message.append(SystemMessage(
            content=self.chat_question.sql_sys_question(self.ds.type, settings.GENERATE_SQL_QUERY_LIMIT_ENABLED)))
        if last_sql_messages is not None and len(last_sql_messages) > 0:
            # limit count
            for last_sql_message in last_sql_messages[count_limit:]:
                _msg: BaseMessage
                if last_sql_message['type'] == 'human':
                    _msg = HumanMessage(content=last_sql_message['content'])
                    self.sql_message.append(_msg)
                elif last_sql_message['type'] == 'ai':
                    _msg = AIMessage(content=last_sql_message['content'])
                    self.sql_message.append(_msg)

        last_chart_messages: List[dict[str, Any]] = self.generate_chart_logs[-1].messages if len(
            self.generate_chart_logs) > 0 else []

        self.chart_message = []
        # add sys prompt
        self.chart_message.append(SystemMessage(content=self.chat_question.chart_sys_question()))

        if last_chart_messages is not None and len(last_chart_messages) > 0:
            # limit count
            for last_chart_message in last_chart_messages:
                _msg: BaseMessage
                if last_chart_message.get('type') == 'human':
                    _msg = HumanMessage(content=last_chart_message.get('content'))
                    self.chart_message.append(_msg)
                elif last_chart_message.get('type') == 'ai':
                    _msg = AIMessage(content=last_chart_message.get('content'))
                    self.chart_message.append(_msg)

    def init_record(self, session: Session) -> ChatRecord:
        self.record = save_question(session=session, current_user=self.current_user, question=self.chat_question)
        return self.record

    def get_record(self):
        return self.record

    def set_record(self, record: ChatRecord):
        self.record = record

    def set_articles_number(self, articles_number: int):
        self.articles_number = articles_number

    def get_fields_from_chart(self, _session: Session):
        chart_info = get_chart_config(_session, self.record.id)
        return format_chart_fields(chart_info)

    def generate_analysis(self, _session: Session):
        fields = self.get_fields_from_chart(_session)
        self.chat_question.fields = orjson.dumps(fields).decode()
        data = get_chat_chart_data(_session, self.record.id)
        self.chat_question.data = orjson.dumps(data.get('data')).decode()
        analysis_msg: List[Union[BaseMessage, dict[str, Any]]] = []

        ds_id = self.ds.id if isinstance(self.ds, CoreDatasource) else None
        self.chat_question.terminologies = get_terminology_template(_session, self.chat_question.question,
                                                                    self.current_user.oid, ds_id)
        if SQLBotLicenseUtil.valid():
            self.chat_question.custom_prompt = find_custom_prompts(_session, CustomPromptTypeEnum.ANALYSIS,
                                                                   self.current_user.oid, ds_id)

        analysis_msg.append(SystemMessage(content=self.chat_question.analysis_sys_question()))
        analysis_msg.append(HumanMessage(content=self.chat_question.analysis_user_question()))

        self.current_logs[OperationEnum.ANALYSIS] = start_log(session=_session,
                                                              ai_modal_id=self.chat_question.ai_modal_id,
                                                              ai_modal_name=self.chat_question.ai_modal_name,
                                                              operate=OperationEnum.ANALYSIS,
                                                              record_id=self.record.id,
                                                              full_message=[
                                                                  {'type': msg.type,
                                                                   'content': msg.content} for
                                                                  msg
                                                                  in analysis_msg])
        full_thinking_text = ''
        full_analysis_text = ''
        token_usage = {}
        res = process_stream(self.llm.stream(analysis_msg), token_usage)
        for chunk in res:
            if chunk.get('content'):
                full_analysis_text += chunk.get('content')
            if chunk.get('reasoning_content'):
                full_thinking_text += chunk.get('reasoning_content')
            yield chunk

        analysis_msg.append(AIMessage(full_analysis_text))

        self.current_logs[OperationEnum.ANALYSIS] = end_log(session=_session,
                                                            log=self.current_logs[
                                                                OperationEnum.ANALYSIS],
                                                            full_message=[
                                                                {'type': msg.type,
                                                                 'content': msg.content}
                                                                for msg in analysis_msg],
                                                            reasoning_content=full_thinking_text,
                                                            token_usage=token_usage)
        self.record = save_analysis_answer(session=_session, record_id=self.record.id,
                                           answer=orjson.dumps({'content': full_analysis_text}).decode())

    def generate_predict(self, _session: Session):
        fields = self.get_fields_from_chart(_session)
        self.chat_question.fields = orjson.dumps(fields).decode()
        data = get_chat_chart_data(_session, self.record.id)
        self.chat_question.data = orjson.dumps(data.get('data')).decode()

        if SQLBotLicenseUtil.valid():
            ds_id = self.ds.id if isinstance(self.ds, CoreDatasource) else None
            self.chat_question.custom_prompt = find_custom_prompts(_session, CustomPromptTypeEnum.PREDICT_DATA,
                                                                   self.current_user.oid, ds_id)

        predict_msg: List[Union[BaseMessage, dict[str, Any]]] = []
        predict_msg.append(SystemMessage(content=self.chat_question.predict_sys_question()))
        predict_msg.append(HumanMessage(content=self.chat_question.predict_user_question()))

        self.current_logs[OperationEnum.PREDICT_DATA] = start_log(session=_session,
                                                                  ai_modal_id=self.chat_question.ai_modal_id,
                                                                  ai_modal_name=self.chat_question.ai_modal_name,
                                                                  operate=OperationEnum.PREDICT_DATA,
                                                                  record_id=self.record.id,
                                                                  full_message=[
                                                                      {'type': msg.type,
                                                                       'content': msg.content} for
                                                                      msg
                                                                      in predict_msg])
        full_thinking_text = ''
        full_predict_text = ''
        token_usage = {}
        res = process_stream(self.llm.stream(predict_msg), token_usage)
        for chunk in res:
            if chunk.get('content'):
                full_predict_text += chunk.get('content')
            if chunk.get('reasoning_content'):
                full_thinking_text += chunk.get('reasoning_content')
            yield chunk

        predict_msg.append(AIMessage(full_predict_text))
        self.record = save_predict_answer(session=_session, record_id=self.record.id,
                                          answer=orjson.dumps({'content': full_predict_text}).decode())
        self.current_logs[OperationEnum.PREDICT_DATA] = end_log(session=_session,
                                                                log=self.current_logs[
                                                                    OperationEnum.PREDICT_DATA],
                                                                full_message=[
                                                                    {'type': msg.type,
                                                                     'content': msg.content}
                                                                    for msg in predict_msg],
                                                                reasoning_content=full_thinking_text,
                                                                token_usage=token_usage)

    def generate_recommend_questions_task(self, _session: Session):

        # get schema
        if self.ds and not self.chat_question.db_schema:
            self.chat_question.db_schema = self.out_ds_instance.get_db_schema(
                self.ds.id, self.chat_question.question) if self.out_ds_instance else get_table_schema(
                session=_session,
                current_user=self.current_user, ds=self.ds,
                question=self.chat_question.question,
                embedding=False)

        guess_msg: List[Union[BaseMessage, dict[str, Any]]] = []
        guess_msg.append(SystemMessage(content=self.chat_question.guess_sys_question(self.articles_number)))

        old_questions = list(map(lambda q: q.strip(), get_old_questions(_session, self.record.datasource)))
        guess_msg.append(
            HumanMessage(content=self.chat_question.guess_user_question(orjson.dumps(old_questions).decode())))

        self.current_logs[OperationEnum.GENERATE_RECOMMENDED_QUESTIONS] = start_log(session=_session,
                                                                                    ai_modal_id=self.chat_question.ai_modal_id,
                                                                                    ai_modal_name=self.chat_question.ai_modal_name,
                                                                                    operate=OperationEnum.GENERATE_RECOMMENDED_QUESTIONS,
                                                                                    record_id=self.record.id,
                                                                                    full_message=[
                                                                                        {'type': msg.type,
                                                                                         'content': msg.content} for
                                                                                        msg
                                                                                        in guess_msg])
        full_thinking_text = ''
        full_guess_text = ''
        token_usage = {}
        res = process_stream(self.llm.stream(guess_msg), token_usage)
        for chunk in res:
            if chunk.get('content'):
                full_guess_text += chunk.get('content')
            if chunk.get('reasoning_content'):
                full_thinking_text += chunk.get('reasoning_content')
            yield chunk

        guess_msg.append(AIMessage(full_guess_text))

        self.current_logs[OperationEnum.GENERATE_RECOMMENDED_QUESTIONS] = end_log(session=_session,
                                                                                  log=self.current_logs[
                                                                                      OperationEnum.GENERATE_RECOMMENDED_QUESTIONS],
                                                                                  full_message=[
                                                                                      {'type': msg.type,
                                                                                       'content': msg.content}
                                                                                      for msg in guess_msg],
                                                                                  reasoning_content=full_thinking_text,
                                                                                  token_usage=token_usage)
        self.record = save_recommend_question_answer(session=_session, record_id=self.record.id,
                                                     answer={'content': full_guess_text})

        yield {'recommended_question': self.record.recommended_question}

    def select_datasource(self, _session: Session):
        datasource_msg: List[Union[BaseMessage, dict[str, Any]]] = []
        datasource_msg.append(SystemMessage(self.chat_question.datasource_sys_question()))
        if self.current_assistant and self.current_assistant.type != 4:
            _ds_list = get_assistant_ds(session=_session, llm_service=self)
        else:
            stmt = select(CoreDatasource.id, CoreDatasource.name, CoreDatasource.description).where(
                and_(CoreDatasource.oid == self.current_user.oid))
            _ds_list = [
                {
                    "id": ds.id,
                    "name": ds.name,
                    "description": ds.description
                }
                for ds in _session.exec(stmt)
            ]
        if not _ds_list:
            raise SingleMessageError('No available datasource configuration found')
        ignore_auto_select = _ds_list and len(_ds_list) == 1
        # ignore auto select ds

        full_thinking_text = ''
        full_text = ''
        if not ignore_auto_select:
            if settings.TABLE_EMBEDDING_ENABLED and (
                    not self.current_assistant or (self.current_assistant and self.current_assistant.type != 1)):
                _ds_list = get_ds_embedding(_session, self.current_user, _ds_list, self.out_ds_instance,
                                            self.chat_question.question, self.current_assistant)
                # yield {'content': '{"id":' + str(ds.get('id')) + '}'}

            _ds_list_dict = []
            for _ds in _ds_list:
                _ds_list_dict.append(_ds)
            datasource_msg.append(
                HumanMessage(self.chat_question.datasource_user_question(orjson.dumps(_ds_list_dict).decode())))

            self.current_logs[OperationEnum.CHOOSE_DATASOURCE] = start_log(session=_session,
                                                                           ai_modal_id=self.chat_question.ai_modal_id,
                                                                           ai_modal_name=self.chat_question.ai_modal_name,
                                                                           operate=OperationEnum.CHOOSE_DATASOURCE,
                                                                           record_id=self.record.id,
                                                                           full_message=[{'type': msg.type,
                                                                                          'content': msg.content}
                                                                                         for
                                                                                         msg in datasource_msg])

            token_usage = {}
            res = process_stream(self.llm.stream(datasource_msg), token_usage)
            for chunk in res:
                if chunk.get('content'):
                    full_text += chunk.get('content')
                if chunk.get('reasoning_content'):
                    full_thinking_text += chunk.get('reasoning_content')
                yield chunk
            datasource_msg.append(AIMessage(full_text))

            self.current_logs[OperationEnum.CHOOSE_DATASOURCE] = end_log(session=_session,
                                                                         log=self.current_logs[
                                                                             OperationEnum.CHOOSE_DATASOURCE],
                                                                         full_message=[
                                                                             {'type': msg.type,
                                                                              'content': msg.content}
                                                                             for msg in datasource_msg],
                                                                         reasoning_content=full_thinking_text,
                                                                         token_usage=token_usage)

            json_str = extract_nested_json(full_text)
            if json_str is None:
                raise SingleMessageError(f'Cannot parse datasource from answer: {full_text}')
            ds = orjson.loads(json_str)

        _error: Exception | None = None
        _datasource: int | None = None
        _engine_type: str | None = None
        try:
            data: dict = _ds_list[0] if ignore_auto_select else ds

            if data.get('id') and data.get('id') != 0:
                _datasource = data['id']
                _chat = _session.get(Chat, self.record.chat_id)
                _chat.datasource = _datasource
                if self.current_assistant and self.current_assistant.type in dynamic_ds_types:
                    _ds = self.out_ds_instance.get_ds(data['id'])
                    self.ds = _ds
                    self.chat_question.engine = _ds.type + get_version(self.ds)
                    self.chat_question.db_schema = self.out_ds_instance.get_db_schema(self.ds.id,
                                                                                      self.chat_question.question)
                    _engine_type = self.chat_question.engine
                    _chat.engine_type = _ds.type
                else:
                    _ds = _session.get(CoreDatasource, _datasource)
                    if not _ds:
                        _datasource = None
                        raise SingleMessageError(f"Datasource configuration with id {_datasource} not found")
                    self.ds = CoreDatasource(**_ds.model_dump())
                    self.chat_question.engine = (_ds.type_name if _ds.type != 'excel' else 'PostgreSQL') + get_version(
                        self.ds)
                    self.chat_question.db_schema = get_table_schema(session=_session,
                                                                    current_user=self.current_user, ds=self.ds,
                                                                    question=self.chat_question.question)
                    _engine_type = self.chat_question.engine
                    _chat.engine_type = _ds.type_name
                # save chat
                with _session.begin_nested():
                    # 为了能继续记日志，先单独处理下事务
                    try:
                        _session.add(_chat)
                        _session.flush()
                        _session.refresh(_chat)
                        _session.commit()
                    except Exception as e:
                        _session.rollback()
                        raise e

            elif data['fail']:
                raise SingleMessageError(data['fail'])
            else:
                raise SingleMessageError('No available datasource configuration found')

        except Exception as e:
            _error = e

        if not ignore_auto_select and not settings.TABLE_EMBEDDING_ENABLED:
            self.record = save_select_datasource_answer(session=_session, record_id=self.record.id,
                                                        answer=orjson.dumps({'content': full_text}).decode(),
                                                        datasource=_datasource,
                                                        engine_type=_engine_type)
        if self.ds:
            oid = self.ds.oid if isinstance(self.ds, CoreDatasource) else 1
            ds_id = self.ds.id if isinstance(self.ds, CoreDatasource) else None

            self.chat_question.terminologies = get_terminology_template(_session, self.chat_question.question, oid,
                                                                        ds_id)
            if self.current_assistant and self.current_assistant.type == 1:
                self.chat_question.data_training = get_training_template(_session, self.chat_question.question,
                                                                         oid, None, self.current_assistant.id)
            else:
                self.chat_question.data_training = get_training_template(_session, self.chat_question.question,
                                                                         oid, ds_id)
            if SQLBotLicenseUtil.valid():
                self.chat_question.custom_prompt = find_custom_prompts(_session, CustomPromptTypeEnum.GENERATE_SQL,
                                                                       oid, ds_id)

            self.init_messages()

        if _error:
            raise _error

    def generate_sql(self, _session: Session):
        # append current question
        self.sql_message.append(HumanMessage(
            self.chat_question.sql_user_question(current_time=datetime.now().strftime('%Y-%m-%d %H:%M:%S'),
                                                 change_title=self.change_title)))

        self.current_logs[OperationEnum.GENERATE_SQL] = start_log(session=_session,
                                                                  ai_modal_id=self.chat_question.ai_modal_id,
                                                                  ai_modal_name=self.chat_question.ai_modal_name,
                                                                  operate=OperationEnum.GENERATE_SQL,
                                                                  record_id=self.record.id,
                                                                  full_message=[
                                                                      {'type': msg.type, 'content': msg.content} for msg
                                                                      in self.sql_message])
        full_thinking_text = ''
        full_sql_text = ''
        token_usage = {}
        res = process_stream(self.llm.stream(self.sql_message), token_usage)
        for chunk in res:
            if chunk.get('content'):
                full_sql_text += chunk.get('content')
            if chunk.get('reasoning_content'):
                full_thinking_text += chunk.get('reasoning_content')
            yield chunk

        self.sql_message.append(AIMessage(full_sql_text))

        self.current_logs[OperationEnum.GENERATE_SQL] = end_log(session=_session,
                                                                log=self.current_logs[OperationEnum.GENERATE_SQL],
                                                                full_message=[{'type': msg.type, 'content': msg.content}
                                                                              for msg in self.sql_message],
                                                                reasoning_content=full_thinking_text,
                                                                token_usage=token_usage)
        self.record = save_sql_answer(session=_session, record_id=self.record.id,
                                      answer=orjson.dumps({'content': full_sql_text}).decode())

    def generate_with_sub_sql(self, session: Session, sql, sub_mappings: list):
        sub_query = json.dumps(sub_mappings, ensure_ascii=False)
        self.chat_question.sql = sql
        self.chat_question.sub_query = sub_query
        dynamic_sql_msg: List[Union[BaseMessage, dict[str, Any]]] = []
        dynamic_sql_msg.append(SystemMessage(content=self.chat_question.dynamic_sys_question()))
        dynamic_sql_msg.append(HumanMessage(content=self.chat_question.dynamic_user_question()))

        self.current_logs[OperationEnum.GENERATE_DYNAMIC_SQL] = start_log(session=session,
                                                                          ai_modal_id=self.chat_question.ai_modal_id,
                                                                          ai_modal_name=self.chat_question.ai_modal_name,
                                                                          operate=OperationEnum.GENERATE_DYNAMIC_SQL,
                                                                          record_id=self.record.id,
                                                                          full_message=[{'type': msg.type,
                                                                                         'content': msg.content}
                                                                                        for
                                                                                        msg in dynamic_sql_msg])

        full_thinking_text = ''
        full_dynamic_text = ''
        token_usage = {}
        res = process_stream(self.llm.stream(dynamic_sql_msg), token_usage)
        for chunk in res:
            if chunk.get('content'):
                full_dynamic_text += chunk.get('content')
            if chunk.get('reasoning_content'):
                full_thinking_text += chunk.get('reasoning_content')

        dynamic_sql_msg.append(AIMessage(full_dynamic_text))

        self.current_logs[OperationEnum.GENERATE_DYNAMIC_SQL] = end_log(session=session,
                                                                        log=self.current_logs[
                                                                            OperationEnum.GENERATE_DYNAMIC_SQL],
                                                                        full_message=[
                                                                            {'type': msg.type,
                                                                             'content': msg.content}
                                                                            for msg in dynamic_sql_msg],
                                                                        reasoning_content=full_thinking_text,
                                                                        token_usage=token_usage)

        SQLBotLogUtil.info(full_dynamic_text)
        return full_dynamic_text

    def generate_assistant_dynamic_sql(self, _session: Session, sql, tables: List):
        ds: AssistantOutDsSchema = self.ds
        sub_query = []
        result_dict = {}
        for table in ds.tables:
            if table.name in tables and table.sql:
                # sub_query.append({"table": table.name, "query": table.sql})
                result_dict[table.name] = table.sql
                sub_query.append({"table": table.name, "query": f'{dynamic_subsql_prefix}{table.name}'})
        if not sub_query:
            return None
        temp_sql_text = self.generate_with_sub_sql(session=_session, sql=sql, sub_mappings=sub_query)
        result_dict['sqlbot_temp_sql_text'] = temp_sql_text
        return result_dict

    def build_table_filter(self, session: Session, sql: str, filters: list):
        filter = json.dumps(filters, ensure_ascii=False)
        self.chat_question.sql = sql
        self.chat_question.filter = filter
        permission_sql_msg: List[Union[BaseMessage, dict[str, Any]]] = []
        permission_sql_msg.append(SystemMessage(content=self.chat_question.filter_sys_question()))
        permission_sql_msg.append(HumanMessage(content=self.chat_question.filter_user_question()))

        self.current_logs[OperationEnum.GENERATE_SQL_WITH_PERMISSIONS] = start_log(session=session,
                                                                                   ai_modal_id=self.chat_question.ai_modal_id,
                                                                                   ai_modal_name=self.chat_question.ai_modal_name,
                                                                                   operate=OperationEnum.GENERATE_SQL_WITH_PERMISSIONS,
                                                                                   record_id=self.record.id,
                                                                                   full_message=[
                                                                                       {'type': msg.type,
                                                                                        'content': msg.content} for
                                                                                       msg
                                                                                       in permission_sql_msg])
        full_thinking_text = ''
        full_filter_text = ''
        token_usage = {}
        res = process_stream(self.llm.stream(permission_sql_msg), token_usage)
        for chunk in res:
            if chunk.get('content'):
                full_filter_text += chunk.get('content')
            if chunk.get('reasoning_content'):
                full_thinking_text += chunk.get('reasoning_content')

        permission_sql_msg.append(AIMessage(full_filter_text))

        self.current_logs[OperationEnum.GENERATE_SQL_WITH_PERMISSIONS] = end_log(session=session,
                                                                                 log=self.current_logs[
                                                                                     OperationEnum.GENERATE_SQL_WITH_PERMISSIONS],
                                                                                 full_message=[
                                                                                     {'type': msg.type,
                                                                                      'content': msg.content}
                                                                                     for msg in permission_sql_msg],
                                                                                 reasoning_content=full_thinking_text,
                                                                                 token_usage=token_usage)

        SQLBotLogUtil.info(full_filter_text)
        return full_filter_text

    def generate_filter(self, _session: Session, sql: str, tables: List):
        filters = get_row_permission_filters(session=_session, current_user=self.current_user, ds=self.ds,
                                             tables=tables)
        if not filters:
            return None
        return self.build_table_filter(session=_session, sql=sql, filters=filters)

    def generate_assistant_filter(self, _session: Session, sql, tables: List):
        ds: AssistantOutDsSchema = self.ds
        filters = []
        for table in ds.tables:
            if table.name in tables and table.rule:
                filters.append({"table": table.name, "filter": table.rule})
        if not filters:
            return None
        return self.build_table_filter(session=_session, sql=sql, filters=filters)

    def generate_chart(self, _session: Session, chart_type: Optional[str] = ''):
        # append current question
        self.chart_message.append(HumanMessage(self.chat_question.chart_user_question(chart_type)))

        self.current_logs[OperationEnum.GENERATE_CHART] = start_log(session=_session,
                                                                    ai_modal_id=self.chat_question.ai_modal_id,
                                                                    ai_modal_name=self.chat_question.ai_modal_name,
                                                                    operate=OperationEnum.GENERATE_CHART,
                                                                    record_id=self.record.id,
                                                                    full_message=[
                                                                        {'type': msg.type, 'content': msg.content} for
                                                                        msg
                                                                        in self.chart_message])
        full_thinking_text = ''
        full_chart_text = ''
        token_usage = {}
        res = process_stream(self.llm.stream(self.chart_message), token_usage)
        for chunk in res:
            if chunk.get('content'):
                full_chart_text += chunk.get('content')
            if chunk.get('reasoning_content'):
                full_thinking_text += chunk.get('reasoning_content')
            yield chunk

        self.chart_message.append(AIMessage(full_chart_text))

        self.record = save_chart_answer(session=_session, record_id=self.record.id,
                                        answer=orjson.dumps({'content': full_chart_text}).decode())
        self.current_logs[OperationEnum.GENERATE_CHART] = end_log(session=_session,
                                                                  log=self.current_logs[OperationEnum.GENERATE_CHART],
                                                                  full_message=[
                                                                      {'type': msg.type, 'content': msg.content}
                                                                      for msg in self.chart_message],
                                                                  reasoning_content=full_thinking_text,
                                                                  token_usage=token_usage)

    @staticmethod
    def check_sql(res: str) -> tuple[str, Optional[list]]:
        json_str = extract_nested_json(res)
        if json_str is None:
            raise SingleMessageError(orjson.dumps({'message': 'Cannot parse sql from answer',
                                                   'traceback': "Cannot parse sql from answer:\n" + res}).decode())
        sql: str
        data: dict
        try:
            data = orjson.loads(json_str)

            if data['success']:
                sql = data['sql']
            else:
                message = data['message']
                raise SingleMessageError(message)
        except SingleMessageError as e:
            raise e
        except Exception:
            raise SingleMessageError(orjson.dumps({'message': 'Cannot parse sql from answer',
                                                   'traceback': "Cannot parse sql from answer:\n" + res}).decode())

        if sql.strip() == '':
            raise SingleMessageError("SQL query is empty")
        return sql, data.get('tables')

    @staticmethod
    def get_chart_type_from_sql_answer(res: str) -> Optional[str]:
        json_str = extract_nested_json(res)
        if json_str is None:
            return None

        chart_type: Optional[str]
        data: dict
        try:
            data = orjson.loads(json_str)

            if data['success']:
                chart_type = data['chart-type']
            else:
                return None
        except Exception:
            return None

        return chart_type

    @staticmethod
    def get_brief_from_sql_answer(res: str) -> Optional[str]:
        json_str = extract_nested_json(res)
        if json_str is None:
            return None

        brief: Optional[str]
        data: dict
        try:
            data = orjson.loads(json_str)

            if data['success']:
                brief = data['brief']
            else:
                return None
        except Exception:
            return None

        return brief

    def check_save_sql(self, session: Session, res: str) -> str:
        sql, *_ = self.check_sql(res=res)
        save_sql(session=session, sql=sql, record_id=self.record.id)

        self.chat_question.sql = sql

        return sql

    def check_save_chart(self, session: Session, res: str) -> Dict[str, Any]:

        json_str = extract_nested_json(res)
        if json_str is None:
            raise SingleMessageError(orjson.dumps({'message': 'Cannot parse chart config from answer',
                                                   'traceback': "Cannot parse chart config from answer:\n" + res}).decode())
        data: dict

        chart: Dict[str, Any] = {}
        message = ''
        error = False

        try:
            data = orjson.loads(json_str)
            if data['type'] and data['type'] != 'error':
                # todo type check
                chart = data
                if chart.get('columns'):
                    for v in chart.get('columns'):
                        v['value'] = v.get('value').lower()
                if chart.get('axis'):
                    if chart.get('axis').get('x'):
                        chart.get('axis').get('x')['value'] = chart.get('axis').get('x').get('value').lower()
                    if chart.get('axis').get('y'):
                        chart.get('axis').get('y')['value'] = chart.get('axis').get('y').get('value').lower()
                    if chart.get('axis').get('series'):
                        chart.get('axis').get('series')['value'] = chart.get('axis').get('series').get('value').lower()
            elif data['type'] == 'error':
                message = data['reason']
                error = True
            else:
                raise Exception('Chart is empty')
        except Exception:
            error = True
            message = orjson.dumps({'message': 'Cannot parse chart config from answer',
                                    'traceback': "Cannot parse chart config from answer:\n" + res}).decode()

        if error:
            raise SingleMessageError(message)

        save_chart(session=session, chart=orjson.dumps(chart).decode(), record_id=self.record.id)

        return chart

    def check_save_predict_data(self, session: Session, res: str) -> bool:

        json_str = extract_nested_json(res)

        if not json_str:
            json_str = ''

        save_predict_data(session=session, record_id=self.record.id, data=json_str)

        if json_str == '':
            return False

        return True

    def save_error(self, session: Session, message: str):
        return save_error_message(session=session, record_id=self.record.id, message=message)

    def save_sql_data(self, session: Session, data_obj: Dict[str, Any]):
        try:
            data_result = data_obj.get('data')
            limit = 1000
            if data_result:
                data_result = prepare_for_orjson(data_result)
                if data_result and len(data_result) > limit and settings.GENERATE_SQL_QUERY_LIMIT_ENABLED:
                    data_obj['data'] = data_result[:limit]
                    data_obj['limit'] = limit
                else:
                    data_obj['data'] = data_result
            return save_sql_exec_data(session=session, record_id=self.record.id,
                                      data=orjson.dumps(data_obj).decode())
        except Exception as e:
            raise e

    def finish(self, session: Session):
        return finish_record(session=session, record_id=self.record.id)

    def execute_sql(self, sql: str):
        """Execute SQL query

        Args:
            ds: Data source instance
            sql: SQL query statement

        Returns:
            Query results
        """
        SQLBotLogUtil.info(f"Executing SQL on ds_id {self.ds.id}: {sql}")
        try:
            return exec_sql(ds=self.ds, sql=sql, origin_column=False)
        except Exception as e:
            if isinstance(e, ParseSQLResultError):
                raise e
            else:
                err = traceback.format_exc(limit=1, chain=True)
                raise SQLBotDBError(err)

    def pop_chunk(self):
        try:
            chunk = self.chunk_list.pop(0)
            return chunk
        except IndexError as e:
            return None

    def await_result(self):
        while self.is_running():
            while True:
                chunk = self.pop_chunk()
                if chunk is not None:
                    yield chunk
                else:
                    break
        while True:
            chunk = self.pop_chunk()
            if chunk is None:
                break
            yield chunk

    def run_task_async(self, in_chat: bool = True, stream: bool = True,
                       finish_step: ChatFinishStep = ChatFinishStep.GENERATE_CHART):
        if in_chat:
            stream = True
        self.future = executor.submit(self.run_task_cache, in_chat, stream, finish_step)

    def run_task_cache(self, in_chat: bool = True, stream: bool = True,
                       finish_step: ChatFinishStep = ChatFinishStep.GENERATE_CHART):
        for chunk in self.run_task(in_chat, stream, finish_step):
            self.chunk_list.append(chunk)

    def run_task(self, in_chat: bool = True, stream: bool = True,
                 finish_step: ChatFinishStep = ChatFinishStep.GENERATE_CHART):
        json_result: Dict[str, Any] = {'success': True}
        _session = None
        step_metrics: Dict[int, Dict[str, Any]] = {}

        def format_step_event(payload: Dict[str, Any]) -> str:
            return 'data:' + orjson.dumps(payload).decode() + '\n\n'

        def emit_step_start(step_id: int, message: str, extra: Optional[Dict[str, Any]] = None) -> str:
            started_at_iso = datetime.utcnow().isoformat() + 'Z'
            perf_now = time.perf_counter()
            step_metrics[step_id] = {
                'start_time': perf_now,
                'started_at': started_at_iso,
            }
            payload = {
                'type': 'step_start',
                'step_id': step_id,
                'message': message,
                'timestamp': started_at_iso,
                'started_at': started_at_iso,
            }
            if extra:
                payload.update(extra)
            return format_step_event(payload)

        def emit_step_progress(step_id: int, progress: int, message: Optional[str] = None,
                                extra: Optional[Dict[str, Any]] = None) -> str:
            payload: Dict[str, Any] = {
                'type': 'step_progress',
                'step_id': step_id,
                'progress': max(0, min(progress, 100)),
                'timestamp': datetime.utcnow().isoformat() + 'Z',
            }
            if message:
                payload['message'] = message
            if extra:
                payload.update(extra)
            return format_step_event(payload)

        def emit_step_complete(step_id: int, message: str, result: Optional[Dict[str, Any]] = None,
                                extra: Optional[Dict[str, Any]] = None,
                                min_duration: Optional[float] = None) -> str:
            metric = step_metrics.get(step_id, {})
            start_perf = metric.get('start_time')
            if min_duration and start_perf is not None:
                elapsed = time.perf_counter() - start_perf
                remaining = min_duration - elapsed
                if remaining > 0:
                    time.sleep(remaining)
            finished_at_iso = datetime.utcnow().isoformat() + 'Z'
            end_perf = time.perf_counter()
            duration_ms = None
            if start_perf is not None:
                duration_ms = int(max(end_perf - start_perf, 0) * 1000)
                metric['end_time'] = end_perf
            payload = {
                'type': 'step_complete',
                'step_id': step_id,
                'message': message,
                'timestamp': finished_at_iso,
                'finished_at': finished_at_iso,
            }
            if metric.get('started_at'):
                payload['started_at'] = metric['started_at']
            if duration_ms is not None:
                payload['duration_ms'] = duration_ms
                payload['duration_seconds'] = round(duration_ms / 1000, 3)
            if result is not None:
                payload['result'] = result
            if extra:
                payload.update(extra)
            return format_step_event(payload)

        try:
            _session = session_maker()

            # 步骤1: 分析问题 - 开始
            if in_chat:
                yield emit_step_start(1, '正在分析您的问题...')
                time.sleep(0.12)
                yield emit_step_progress(1, 25, '识别问题意图...')

            # Multi-turn processing
            intent_result = False
            original_question = self.chat_question.question  # 保存原始问题用于后续比较
            if in_chat:
                complete_question, intent_result = self.process_multi_turn_question(
                    _session, 
                    self.chat_question.chat_id, 
                    self.chat_question.question
                )
                
                # 显示意图识别结果
                if intent_result:
                    yield emit_step_progress(1, 35, '识别上下文问题意图（上下文相关）')
                else:
                    yield emit_step_progress(1, 35, '识别上下文问题意图（独立问题）')
                
                if complete_question != self.chat_question.question:
                    self.chat_question.question = complete_question
                    # Update record with complete question
                    self.record = _session.merge(self.record)
                    self.record.complete_question = complete_question
                    _session.add(self.record)
                    _session.commit()
                    # 显示补全后的完整问题
                    yield emit_step_progress(1, 45, f'已补全问题：{complete_question}')

            if self.ds:
                oid = self.ds.oid if isinstance(self.ds, CoreDatasource) else 1
                ds_id = self.ds.id if isinstance(self.ds, CoreDatasource) else None
                self.chat_question.terminologies = get_terminology_template(_session, self.chat_question.question,
                                                                            oid, ds_id)
                if self.current_assistant and self.current_assistant.type == 1:
                    self.chat_question.data_training = get_training_template(_session, self.chat_question.question,
                                                                             oid, None, self.current_assistant.id)
                else:
                    self.chat_question.data_training = get_training_template(_session, self.chat_question.question,
                                                                             oid, ds_id)
                if SQLBotLicenseUtil.valid():
                    self.chat_question.custom_prompt = find_custom_prompts(_session,
                                                                           CustomPromptTypeEnum.GENERATE_SQL,
                                                                           oid, ds_id)
                self.init_messages()
                if in_chat:
                    yield emit_step_progress(1, 60, '整合历史信息与业务术语')
                    time.sleep(0.08)
            else:
                if in_chat:
                    yield emit_step_progress(1, 55, '整理已有对话上下文')

            if in_chat:
                yield emit_step_progress(1, 85, '构建初始提示词')
                time.sleep(0.05)

            # 步骤1: 分析问题 - 完成
            if in_chat:
                step1_result = {
                    'original_question': original_question,
                    'complete_question': self.chat_question.question,
                    'intent_realization': intent_result,
                    'question_completed': original_question != self.chat_question.question
                }
                # 根据是否补全问题，显示不同的完成消息
                if original_question != self.chat_question.question:
                    step1_message = f'问题分析完成'
                else:
                    step1_message = '问题分析完成'
                yield emit_step_complete(1, step1_message, result=step1_result, min_duration=MIN_STEP_DURATIONS.get(1))

            # return id
            if in_chat:
                yield 'data:' + orjson.dumps({'type': 'id', 'id': self.get_record().id}).decode() + '\n\n'
            if not stream:
                json_result['record_id'] = self.get_record().id

<<<<<<< HEAD
            # return title
            if self.change_title:
                if self.chat_question.question or self.chat_question.question.strip() != '':
                    brief = rename_chat(session=_session,
                                        rename_object=RenameChat(id=self.get_record().chat_id,
                                                                 brief=self.chat_question.question.strip()[:20]))
                    if in_chat:
                        yield 'data:' + orjson.dumps({'type': 'brief', 'brief': brief}).decode() + '\n\n'
                    if not stream:
                        json_result['title'] = brief

            # 步骤2: 选择数据源 - 开始
            if in_chat:
                yield emit_step_start(2, '正在选择合适的数据源...')

=======
>>>>>>> 92a19a3e
                # select datasource if datasource is none
            if not self.ds:
                ds_res = self.select_datasource(_session)

                for chunk in ds_res:
                    SQLBotLogUtil.info(chunk)
                    if in_chat:
                        yield 'data:' + orjson.dumps(
                            {'content': chunk.get('content'), 'reasoning_content': chunk.get('reasoning_content'),
                             'type': 'datasource-result'}).decode() + '\n\n'
                if in_chat:
                    yield 'data:' + orjson.dumps({'id': self.ds.id, 'datasource_name': self.ds.name,
                                                  'engine_type': self.ds.type_name or self.ds.type,
                                                  'type': 'datasource'}).decode() + '\n\n'

                self.chat_question.db_schema = self.out_ds_instance.get_db_schema(
                    self.ds.id, self.chat_question.question) if self.out_ds_instance else get_table_schema(
                    session=_session,
                    current_user=self.current_user,
                    ds=self.ds,
                    question=self.chat_question.question)
            else:
                self.validate_history_ds(_session)

            # 步骤2: 选择数据源 - 完成
            if in_chat:
                ds_name = self.ds.name if self.ds else '未知'
                yield emit_step_complete(2, f'已选择数据源',
                                         min_duration=MIN_STEP_DURATIONS.get(2))

            # 步骤3: 连接数据库 - 开始
            if in_chat:
                yield emit_step_start(3, '正在连接数据库...')

            # check connection
            connected = check_connection(ds=self.ds, trans=None)
            if not connected:
                raise SQLBotDBConnectionError('Connect DB failed')

            # 步骤3: 连接数据库 - 完成
            if in_chat:
                yield emit_step_complete(3, '已连接数据库', min_duration=MIN_STEP_DURATIONS.get(3))

            # 步骤4: 生成SQL - 开始
            if in_chat:
                yield emit_step_start(4, '正在生成SQL查询语句...')

            # generate sql
            sql_res = self.generate_sql(_session)
            full_sql_text = ''
            for chunk in sql_res:
                full_sql_text += chunk.get('content')
                if in_chat:
                    yield 'data:' + orjson.dumps(
                        {'content': chunk.get('content'), 'reasoning_content': chunk.get('reasoning_content'),
                         'type': 'sql-result'}).decode() + '\n\n'
            if in_chat:
                yield 'data:' + orjson.dumps({'type': 'info', 'msg': 'sql generated'}).decode() + '\n\n'

            # 步骤4: 生成SQL - 完成
            if in_chat:
                yield emit_step_complete(4, 'SQL生成完成')

            # filter sql
            SQLBotLogUtil.info(full_sql_text)

            chart_type = self.get_chart_type_from_sql_answer(full_sql_text)

            # return title
            if self.change_title:
                llm_brief = self.get_brief_from_sql_answer(full_sql_text)
                llm_brief_generated = bool(llm_brief)
                if llm_brief_generated or (self.chat_question.question and self.chat_question.question.strip() != ''):
                    save_brief = llm_brief if (llm_brief and llm_brief != '') else self.chat_question.question.strip()[
                                                                                   :20]
                    brief = rename_chat(session=_session,
                                        rename_object=RenameChat(id=self.get_record().chat_id,
                                                                 brief=save_brief, brief_generate=llm_brief_generated))
                    if in_chat:
                        yield 'data:' + orjson.dumps({'type': 'brief', 'brief': brief}).decode() + '\n\n'
                    if not stream:
                        json_result['title'] = brief

            use_dynamic_ds: bool = self.current_assistant and self.current_assistant.type in dynamic_ds_types
            is_page_embedded: bool = self.current_assistant and self.current_assistant.type == 4
            dynamic_sql_result = None
            sqlbot_temp_sql_text = None
            assistant_dynamic_sql = None
            # row permission
            if ((not self.current_assistant or is_page_embedded) and is_normal_user(
                    self.current_user)) or use_dynamic_ds:
                sql, tables = self.check_sql(res=full_sql_text)
                sql_result = None

                if use_dynamic_ds:
                    dynamic_sql_result = self.generate_assistant_dynamic_sql(_session, sql, tables)
                    sqlbot_temp_sql_text = dynamic_sql_result.get(
                        'sqlbot_temp_sql_text') if dynamic_sql_result else None
                    # sql_result = self.generate_assistant_filter(sql, tables)
                else:
                    sql_result = self.generate_filter(_session, sql, tables)  # maybe no sql and tables

                if sql_result:
                    SQLBotLogUtil.info(sql_result)
                    sql = self.check_save_sql(session=_session, res=sql_result)
                elif dynamic_sql_result and sqlbot_temp_sql_text:
                    assistant_dynamic_sql = self.check_save_sql(session=_session, res=sqlbot_temp_sql_text)
                else:
                    sql = self.check_save_sql(session=_session, res=full_sql_text)
            else:
                sql = self.check_save_sql(session=_session, res=full_sql_text)

            SQLBotLogUtil.info('sql: ' + sql)

            if not stream:
                json_result['sql'] = sql

            format_sql = sqlparse.format(sql, reindent=True)
            if in_chat:
                yield 'data:' + orjson.dumps({'content': format_sql, 'type': 'sql'}).decode() + '\n\n'
            else:
                if stream:
                    yield f'```sql\n{format_sql}\n```\n\n'

            # execute sql
            real_execute_sql = sql
            if sqlbot_temp_sql_text and assistant_dynamic_sql:
                dynamic_sql_result.pop('sqlbot_temp_sql_text')
                for origin_table, subsql in dynamic_sql_result.items():
                    assistant_dynamic_sql = assistant_dynamic_sql.replace(f'{dynamic_subsql_prefix}{origin_table}',
                                                                          subsql)
                real_execute_sql = assistant_dynamic_sql

            if finish_step.value <= ChatFinishStep.GENERATE_SQL.value:
                if in_chat:
                    yield 'data:' + orjson.dumps({'type': 'finish'}).decode() + '\n\n'
                if not stream:
                    yield json_result
                return

            # 步骤5: 执行查询 - 开始
            if in_chat:
                yield emit_step_start(5, '正在执行SQL查询...')

            result = self.execute_sql(sql=real_execute_sql)

            _data = DataFormat.convert_large_numbers_in_object_array(result.get('data'))
            result["data"] = _data

            self.save_sql_data(session=_session, data_obj=result)

            # 步骤5: 执行查询 - 完成
            if in_chat:
                row_count = len(result.get('data', [])) if result.get('data') else 0
                col_count = len(result.get('fields', [])) if result.get('fields') else 0
                
                # 构建查询结果摘要
                result_summary = {
                    'row_count': row_count,
                    'col_count': col_count,
                    'fields': result.get('fields', []),
                    'preview_rows': result.get('data', [])[:5] if result.get('data') else []  # 预览前5行
                }
                
                yield emit_step_complete(
                    5,
                    f'数据查询完成',
                    result=result_summary,
                )

            if in_chat:
                yield 'data:' + orjson.dumps({'content': 'execute-success', 'type': 'sql-data'}).decode() + '\n\n'
            if not stream:
                json_result['data'] = get_chat_chart_data(_session, self.record.id)

            if finish_step.value <= ChatFinishStep.QUERY_DATA.value:
                if stream:
                    if in_chat:
                        yield 'data:' + orjson.dumps({'type': 'finish'}).decode() + '\n\n'
                    else:
                        _column_list = []
                        for field in result.get('fields'):
                            _column_list.append(AxisObj(name=field, value=field))

                        md_data, _fields_list = DataFormat.convert_object_array_for_pandas(_column_list,
                                                                                           result.get('data'))

                        # data, _fields_list, col_formats = self.format_pd_data(_column_list, result.get('data'))

                        if not _data or not _fields_list:
                            yield 'The SQL execution result is empty.\n\n'
                        else:
                            df = pd.DataFrame(_data, columns=_fields_list)
                            df_safe = DataFormat.safe_convert_to_string(df)
                            markdown_table = df_safe.to_markdown(index=False)
                            yield markdown_table + '\n\n'
                else:
                    yield json_result
                return

            # 步骤6: 配置图表 - 开始
            if in_chat:
                yield emit_step_start(6, '正在配置图表...')

            # generate chart
            chart_res = self.generate_chart(_session, chart_type)
            full_chart_text = ''
            for chunk in chart_res:
                full_chart_text += chunk.get('content')
                if in_chat:
                    yield 'data:' + orjson.dumps(
                        {'content': chunk.get('content'), 'reasoning_content': chunk.get('reasoning_content'),
                         'type': 'chart-result'}).decode() + '\n\n'
            if in_chat:
                yield 'data:' + orjson.dumps({'type': 'info', 'msg': 'chart generated'}).decode() + '\n\n'

            # filter chart
            SQLBotLogUtil.info(full_chart_text)
            chart = self.check_save_chart(session=_session, res=full_chart_text)
            SQLBotLogUtil.info(chart)

            # 步骤6: 配置图表 - 完成
            if in_chat:
                chart_type_name = chart.get('type', '未知') if isinstance(chart, dict) else '未知'
                yield emit_step_complete(6, f'图表配置完成')

            if not stream:
                json_result['chart'] = chart

            if in_chat:
                yield 'data:' + orjson.dumps(
                    {'content': orjson.dumps(chart).decode(), 'type': 'chart'}).decode() + '\n\n'
            else:
                if stream:
                    _fields = {}
                    if chart.get('columns'):
                        for _column in chart.get('columns'):
                            if _column:
                                _fields[_column.get('value')] = _column.get('name')
                    if chart.get('axis'):
                        if chart.get('axis').get('x'):
                            _fields[chart.get('axis').get('x').get('value')] = chart.get('axis').get('x').get('name')
                        if chart.get('axis').get('y'):
                            _fields[chart.get('axis').get('y').get('value')] = chart.get('axis').get('y').get('name')
                        if chart.get('axis').get('series'):
                            _fields[chart.get('axis').get('series').get('value')] = chart.get('axis').get('series').get(
                                'name')
                    _column_list = []
                    for field in result.get('fields'):
                        _column_list.append(
                            AxisObj(name=field if not _fields.get(field) else _fields.get(field), value=field))

                    md_data, _fields_list = DataFormat.convert_object_array_for_pandas(_column_list, result.get('data'))

                    # data, _fields_list, col_formats = self.format_pd_data(_column_list, result.get('data'))

                    if not md_data or not _fields_list:
                        yield 'The SQL execution result is empty.\n\n'
                    else:
                        df = pd.DataFrame(md_data, columns=_fields_list)
                        df_safe = DataFormat.safe_convert_to_string(df)
                        markdown_table = df_safe.to_markdown(index=False)
                        yield markdown_table + '\n\n'

            if in_chat:
                # Return log IDs for feedback feature
                finish_data = {'type': 'finish'}
                if OperationEnum.GENERATE_SQL in self.current_logs:
                    finish_data['sql_log_id'] = self.current_logs[OperationEnum.GENERATE_SQL].id
                if OperationEnum.GENERATE_CHART in self.current_logs:
                    finish_data['chart_log_id'] = self.current_logs[OperationEnum.GENERATE_CHART].id
                yield 'data:' + orjson.dumps(finish_data).decode() + '\n\n'
            else:
                # todo generate picture
                try:
                    if chart['type'] != 'table':
                        yield '### generated chart picture\n\n'
                        image_url = request_picture(self.record.chat_id, self.record.id, chart,
                                                    format_json_data(result))
                        SQLBotLogUtil.info(image_url)
                        if stream:
                            yield f'![{chart["type"]}]({image_url})'
                        else:
                            json_result['image_url'] = image_url
                except Exception as e:
                    if stream:
                        raise e

            if not stream:
                yield json_result

        except Exception as e:
            traceback.print_exc()
            error_msg: str
            if isinstance(e, SingleMessageError):
                error_msg = str(e)
            elif isinstance(e, SQLBotDBConnectionError):
                error_msg = orjson.dumps(
                    {'message': str(e), 'type': 'db-connection-err'}).decode()
            elif isinstance(e, SQLBotDBError):
                error_msg = orjson.dumps(
                    {'message': 'Execute SQL Failed', 'traceback': str(e), 'type': 'exec-sql-err'}).decode()
            else:
                error_msg = orjson.dumps({'message': str(e), 'traceback': traceback.format_exc(limit=1)}).decode()
            if _session:
                self.save_error(session=_session, message=error_msg)
            if in_chat:
                yield 'data:' + orjson.dumps({'content': error_msg, 'type': 'error'}).decode() + '\n\n'
            else:
                if stream:
                    yield f'> &#x274c; **ERROR**\n\n> \n\n> {error_msg}。'
                else:
                    json_result['success'] = False
                    json_result['message'] = error_msg
                    yield json_result
        finally:
            self.finish(_session)
            session_maker.remove()

    def run_recommend_questions_task_async(self):
        self.future = executor.submit(self.run_recommend_questions_task_cache)

    def run_recommend_questions_task_cache(self):
        for chunk in self.run_recommend_questions_task():
            self.chunk_list.append(chunk)

    def run_recommend_questions_task(self):
        try:
            _session = session_maker()
            res = self.generate_recommend_questions_task(_session)

            for chunk in res:
                if chunk.get('recommended_question'):
                    yield 'data:' + orjson.dumps(
                        {'content': chunk.get('recommended_question'),
                         'type': 'recommended_question'}).decode() + '\n\n'
                else:
                    yield 'data:' + orjson.dumps(
                        {'content': chunk.get('content'), 'reasoning_content': chunk.get('reasoning_content'),
                         'type': 'recommended_question_result'}).decode() + '\n\n'
        except Exception:
            traceback.print_exc()
        finally:
            session_maker.remove()

    def run_analysis_or_predict_task_async(self, session: Session, action_type: str, base_record: ChatRecord):
        self.set_record(save_analysis_predict_record(session, base_record, action_type))
        self.future = executor.submit(self.run_analysis_or_predict_task_cache, action_type)

    def run_analysis_or_predict_task_cache(self, action_type: str):
        for chunk in self.run_analysis_or_predict_task(action_type):
            self.chunk_list.append(chunk)

    def run_analysis_or_predict_task(self, action_type: str):
        _session = None
        try:
            _session = session_maker()
            yield 'data:' + orjson.dumps({'type': 'id', 'id': self.get_record().id}).decode() + '\n\n'

            if action_type == 'analysis':
                # generate analysis
                analysis_res = self.generate_analysis(_session)
                for chunk in analysis_res:
                    yield 'data:' + orjson.dumps(
                        {'content': chunk.get('content'), 'reasoning_content': chunk.get('reasoning_content'),
                         'type': 'analysis-result'}).decode() + '\n\n'
                yield 'data:' + orjson.dumps({'type': 'info', 'msg': 'analysis generated'}).decode() + '\n\n'

                yield 'data:' + orjson.dumps({'type': 'analysis_finish'}).decode() + '\n\n'

            elif action_type == 'predict':
                # generate predict
                analysis_res = self.generate_predict(_session)
                full_text = ''
                for chunk in analysis_res:
                    yield 'data:' + orjson.dumps(
                        {'content': chunk.get('content'), 'reasoning_content': chunk.get('reasoning_content'),
                         'type': 'predict-result'}).decode() + '\n\n'
                    full_text += chunk.get('content')
                yield 'data:' + orjson.dumps({'type': 'info', 'msg': 'predict generated'}).decode() + '\n\n'

                _data = self.check_save_predict_data(session=_session, res=full_text)
                if _data:
                    yield 'data:' + orjson.dumps({'type': 'predict-success'}).decode() + '\n\n'
                else:
                    yield 'data:' + orjson.dumps({'type': 'predict-failed'}).decode() + '\n\n'

                yield 'data:' + orjson.dumps({'type': 'predict_finish'}).decode() + '\n\n'

            self.finish(_session)
        except Exception as e:
            error_msg: str
            if isinstance(e, SingleMessageError):
                error_msg = str(e)
            else:
                error_msg = orjson.dumps({'message': str(e), 'traceback': traceback.format_exc(limit=1)}).decode()
            if _session:
                self.save_error(session=_session, message=error_msg)
            yield 'data:' + orjson.dumps({'content': error_msg, 'type': 'error'}).decode() + '\n\n'
        finally:
            # end
            session_maker.remove()

    def validate_history_ds(self, session: Session):
        _ds = self.ds
        if not self.current_assistant or self.current_assistant.type == 4:
            try:
                current_ds = session.get(CoreDatasource, _ds.id)
                if not current_ds:
                    raise SingleMessageError('chat.ds_is_invalid')
            except Exception as e:
                raise SingleMessageError("chat.ds_is_invalid")
        else:
            try:
                _ds_list: list[dict] = get_assistant_ds(session=session, llm_service=self)
                match_ds = any(item.get("id") == _ds.id for item in _ds_list)
                if not match_ds:
                    type = self.current_assistant.type
                    msg = f"[please check ds list and public ds list]" if type == 0 else f"[please check ds api]"
                    raise SingleMessageError(msg)
            except Exception as e:
                raise SingleMessageError(f"ds is invalid [{str(e)}]")


def execute_sql_with_db(db: SQLDatabase, sql: str) -> str:
    """Execute SQL query using SQLDatabase

    Args:
        db: SQLDatabase instance
        sql: SQL query statement

    Returns:
        str: Query results formatted as string
    """
    try:
        # Execute query
        result = db.run(sql)

        if not result:
            return "Query executed successfully but returned no results."

        # Format results
        return str(result)

    except Exception as e:
        error_msg = f"SQL execution failed: {str(e)}"
        SQLBotLogUtil.exception(error_msg)
        raise RuntimeError(error_msg)


def request_picture(chat_id: int, record_id: int, chart: dict, data: dict):
    file_name = f'c_{chat_id}_r_{record_id}'

    columns = chart.get('columns') if chart.get('columns') else []
    x = None
    y = None
    series = None
    if chart.get('axis'):
        x = chart.get('axis').get('x')
        y = chart.get('axis').get('y')
        series = chart.get('axis').get('series')

    axis = []
    for v in columns:
        axis.append({'name': v.get('name'), 'value': v.get('value')})
    if x:
        axis.append({'name': x.get('name'), 'value': x.get('value'), 'type': 'x'})
    if y:
        axis.append({'name': y.get('name'), 'value': y.get('value'), 'type': 'y'})
    if series:
        axis.append({'name': series.get('name'), 'value': series.get('value'), 'type': 'series'})

    # MCP 功能已禁用 - 图表生成功能不可用
    # request_obj = {
    #     "path": os.path.join(settings.MCP_IMAGE_PATH, file_name),
    #     "type": chart['type'],
    #     "data": orjson.dumps(data.get('data') if data.get('data') else []).decode(),
    #     "axis": orjson.dumps(axis).decode(),
    # }
    # 
    # requests.post(url=settings.MCP_IMAGE_HOST, json=request_obj)
    # 
    # request_path = urllib.parse.urljoin(settings.SERVER_IMAGE_HOST, f"{file_name}.png")
    # 
    # return request_path
    
    # 返回空字符串，因为 MCP 图表功能已禁用
    return ""


def get_token_usage(chunk: BaseMessageChunk, token_usage: dict = None):
    try:
        if chunk.usage_metadata:
            if token_usage is None:
                token_usage = {}
            token_usage['input_tokens'] = chunk.usage_metadata.get('input_tokens')
            token_usage['output_tokens'] = chunk.usage_metadata.get('output_tokens')
            token_usage['total_tokens'] = chunk.usage_metadata.get('total_tokens')
    except Exception:
        pass


def process_stream(res: Iterator[BaseMessageChunk],
                   token_usage: Dict[str, Any] = None,
                   enable_tag_parsing: bool = settings.PARSE_REASONING_BLOCK_ENABLED,
                   start_tag: str = settings.DEFAULT_REASONING_CONTENT_START,
                   end_tag: str = settings.DEFAULT_REASONING_CONTENT_END
                   ):
    if token_usage is None:
        token_usage = {}
    in_thinking_block = False  # 标记是否在思考过程块中
    current_thinking = ''  # 当前收集的思考过程内容
    pending_start_tag = ''  # 用于缓存可能被截断的开始标签部分

    for chunk in res:
        SQLBotLogUtil.info(chunk)
        reasoning_content_chunk = ''
        content = chunk.content
        output_content = ''  # 实际要输出的内容

        # 检查additional_kwargs中的reasoning_content
        if 'reasoning_content' in chunk.additional_kwargs:
            reasoning_content = chunk.additional_kwargs.get('reasoning_content', '')
            if reasoning_content is None:
                reasoning_content = ''

            # 累积additional_kwargs中的思考内容到current_thinking
            current_thinking += reasoning_content
            reasoning_content_chunk = reasoning_content

        # 只有当current_thinking不是空字符串时才跳过标签解析
        if not in_thinking_block and current_thinking.strip() != '':
            output_content = content  # 正常输出content
            yield {
                'content': output_content,
                'reasoning_content': reasoning_content_chunk
            }
            get_token_usage(chunk, token_usage)
            continue  # 跳过后续的标签解析逻辑

        # 如果没有有效的思考内容，并且启用了标签解析，才执行标签解析逻辑
        # 如果有缓存的开始标签部分，先拼接当前内容
        if pending_start_tag:
            content = pending_start_tag + content
            pending_start_tag = ''

        # 检查是否开始思考过程块（处理可能被截断的开始标签）
        if enable_tag_parsing and not in_thinking_block and start_tag:
            if start_tag in content:
                start_idx = content.index(start_tag)
                # 只有当开始标签前面没有其他文本时才认为是真正的思考块开始
                if start_idx == 0 or content[:start_idx].strip() == '':
                    # 完整标签存在且前面没有其他文本
                    output_content += content[:start_idx]  # 输出开始标签之前的内容
                    content = content[start_idx + len(start_tag):]  # 移除开始标签
                    in_thinking_block = True
                else:
                    # 开始标签前面有其他文本，不认为是思考块开始
                    output_content += content
                    content = ''
            else:
                # 检查是否可能有部分开始标签
                for i in range(1, len(start_tag)):
                    if content.endswith(start_tag[:i]):
                        # 只有当当前内容全是空白时才缓存部分标签
                        if content[:-i].strip() == '':
                            pending_start_tag = start_tag[:i]
                            content = content[:-i]  # 移除可能的部分标签
                            output_content += content
                            content = ''
                        break

        # 处理思考块内容
        if enable_tag_parsing and in_thinking_block and end_tag:
            if end_tag in content:
                # 找到结束标签
                end_idx = content.index(end_tag)
                current_thinking += content[:end_idx]  # 收集思考内容
                reasoning_content_chunk += current_thinking  # 添加到当前块的思考内容
                content = content[end_idx + len(end_tag):]  # 移除结束标签后的内容
                current_thinking = ''  # 重置当前思考内容
                in_thinking_block = False
                output_content += content  # 输出结束标签之后的内容
            else:
                # 在遇到结束标签前，持续收集思考内容
                current_thinking += content
                reasoning_content_chunk += content
                content = ''

        else:
            # 不在思考块中或标签解析未启用，正常输出
            output_content += content

        yield {
            'content': output_content,
            'reasoning_content': reasoning_content_chunk
        }
        get_token_usage(chunk, token_usage)


def get_lang_name(lang: str):
    if not lang:
        return '简体中文'
    normalized = lang.lower()
    if normalized.startswith('en'):
        return '英文'
    if normalized.startswith('ko'):
        return '韩语'
    return '简体中文'<|MERGE_RESOLUTION|>--- conflicted
+++ resolved
@@ -32,13 +32,9 @@
     get_chat_chart_data, list_generate_sql_logs, list_generate_chart_logs, start_log, end_log, \
     get_last_execute_sql_error, format_json_data, format_chart_fields, get_chat_brief_generate
 from apps.chat.models.chat_model import ChatQuestion, ChatRecord, Chat, RenameChat, ChatLog, OperationEnum, \
-<<<<<<< HEAD
-    ChatFinishStep
+    ChatFinishStep, AxisObj
 from apps.chat.task.context_analyzer import ContextAnalyzer
 from apps.chat.task.question_completer import QuestionCompleter
-=======
-    ChatFinishStep, AxisObj
->>>>>>> 92a19a3e
 from apps.data_training.curd.data_training import get_training_template
 from apps.datasource.crud.datasource import get_table_schema
 from apps.datasource.crud.permission import get_row_permission_filters, is_normal_user
@@ -1184,24 +1180,10 @@
             if not stream:
                 json_result['record_id'] = self.get_record().id
 
-<<<<<<< HEAD
-            # return title
-            if self.change_title:
-                if self.chat_question.question or self.chat_question.question.strip() != '':
-                    brief = rename_chat(session=_session,
-                                        rename_object=RenameChat(id=self.get_record().chat_id,
-                                                                 brief=self.chat_question.question.strip()[:20]))
-                    if in_chat:
-                        yield 'data:' + orjson.dumps({'type': 'brief', 'brief': brief}).decode() + '\n\n'
-                    if not stream:
-                        json_result['title'] = brief
-
             # 步骤2: 选择数据源 - 开始
             if in_chat:
                 yield emit_step_start(2, '正在选择合适的数据源...')
 
-=======
->>>>>>> 92a19a3e
                 # select datasource if datasource is none
             if not self.ds:
                 ds_res = self.select_datasource(_session)
